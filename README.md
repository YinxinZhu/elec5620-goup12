﻿# DKT Learning Assistant
## Learner Practice Portal (Unified Web Experience)

**Table of contents**

- [Project overview](#project-overview)
- [Configuration & Deployment](#configuration--deployment)
- [Advanced Technologies](#advanced-technologies)
- [AI Agent](#ai-agent)
- [Feature Details](#feature-details)
- [Development Guide](#development-guide)
<<<<<<< HEAD

=======
- [Use of AI Statement](#use-of-ai-statement)
>>>>>>> d26c8050


## Project overview

This repository powers the unified administrator, coach, and learner web
experience for a driver training platform. It is built with Flask, SQLAlchemy,
Bootstrap, and a pytest-backed test suite. In addition to the coaching flows,
the API surface for the student app covers:

- **Question bank practice (AH-01)** – Browse questions by state/topic,
  attempt single-choice items, receive instant feedback with explanations,
  toggle starred questions, and automatically capture wrong attempts in a
  notebook without duplicates.
- **Mock exams (AH-02)** – Two timed papers per state with full navigation,
  autosubmission on expiry, grading, summaries, and post-exam review screens
  that highlight incorrect answers while withholding solutions for in-progress
  sessions.
- **Variant question generation (AH-03)** – Create AI-inspired scenario
  variations from any base question, persist knowledge point groupings, and
  revisit generated items later.
- **Notebook (AH-04)** – Unified access to wrong and starred questions with
  paginated metadata, the latest student selection, correct answers, and manual
  removal controls.

Administrators inherit every coach ability and add platform-wide personnel
management for creating accounts and resetting passwords across roles. The same
web portal now authenticates every role with a mobile number and surfaces a
learner self-registration form directly beneath the login action.



## Configuration & Deployment

### Prerequisites

- Python 3.10+
- SQLite (bundled with Python) or any database supported by SQLAlchemy
- Optional but recommended: `venv` or `pyenv` for virtual environment
  management

### Installation guide
<<<<<<< HEAD
=======

#### One-command bootstrap (recommended for local demos)

```bash
scripts/bootstrap.sh
```

The helper script creates a `.venv` virtual environment, installs the
dependencies, initialises the SQLite database, seeds demo data, and launches the
development server. Pass `--no-seed` to skip demo fixtures or `--skip-run` to
only prepare the environment.
>>>>>>> d26c8050

1. **Install dependencies**
   ```bash
   pip install --upgrade pip
   pip install -r requirements.txt
   ```

2. **Initialise (or upgrade) the database**
   ```bash
   flask --app manage.py init-db
   ```
   The application also runs lightweight maintenance checks at startup that add
   missing columns/tables and reseed the administrator account when upgrading an
   existing SQLite database.

3. **(Optional) Seed demo data**
   ```bash
   flask --app manage.py seed-demo
   ```
   This command resets the database and seeds:
   - Coach and administrator accounts (with hashed credentials)
   - Three sample students linked to the demo coaches
   - Availability slots, an appointment booking, and historical mock exam
     summaries
   - A 300-question bank (120 NSW questions, 180 across VIC/QLD/SA) plus timed
     papers that satisfy AH-01/AH-02 requirements

4. **Run the development server**
   ```bash
   flask --app app run --debug
   ```
   The unified web portal is available at http://127.0.0.1:5000/coach/login and
   serves administrators, coaches, and students from the same entry point.

<<<<<<< HEAD
## Demo credentials
=======
### Demo Accounts
>>>>>>> d26c8050

`seed-demo` provisions the following accounts for quick manual testing (all
roles authenticate with their mobile number):

| Role          | Mobile (login) | Email               | Password     |
| ------------- | -------------- | ------------------- | ------------ |
| Administrator | `0400999000`   | `admin@example.com` | `password123`|
| Coach         | `0400111222`   | `coach@example.com` | `password123`|
| Students      | `0400000100`   | `jamie@example.com` | `password123`|
|               | `0400000101`   | `priya@example.com` | `password123`|
|               | `0400000102`   | `morgan@example.com`| `password123`|

Administrators access all coach pages plus `/coach/personnel` for cross-role
account provisioning and password resets, while students are redirected to the
learner dashboard after signing in or registering.



## Advanced Technologies

### Flask
Flask is a lightweight Python web framework that powers the application's request routing, templating, and middleware stack, giving us the flexibility to compose blueprints for coaches, administrators, and learners within a unified portal. Its modular extension ecosystem lets us layer in authentication, caching, and background workers incrementally so the platform scales without sacrificing clarity in the core server code.

<<<<<<< HEAD
### SQLAlchemy
SQLAlchemy provides the ORM and SQL toolkit used to model the training data, generate migrations, and interact with the underlying database through expressive Python abstractions rather than raw SQL.

### LangChain
LangChain orchestrates large language model workflows in the project, enabling the variant generation services and AI agent to chain prompts, tools, and memory for context-aware reasoning.

=======
### Modular Flask Full-stack Framework: 
The backend is centered on Flask, 
combined with SQLAlchemy ORM, Flask-Migrate data migration framework, 
and Flask-Login authentication, forming an extensible multi-blueprint Web application skeleton, 
and realizing dynamic language switching and template context injection in request hooks.

### SQLAlchemy
SQLAlchemy provides the ORM and SQL toolkit used to model the training data, generate migrations, and interact with the underlying database through expressive Python abstractions rather than raw SQL.

### LangChain + FastAPI Agent Service: 
`langchain/server.py` exposes FastAPI interfaces, 
and internally reuses LangChain's tool calling agent, ChatOpenAI model, 
and custom Agent tracer to produce structured JSON question variant results according to a strict workflow.


### LangChain
LangChain orchestrates large language model workflows in the project, enabling the variant generation services and AI agent to chain prompts, tools, and memory for context-aware reasoning.

### Built-in Multilingual Support and Localization Resources: 
`app/i18n.py` provides cacheable language mappings, 
translation dictionaries, and speech metadata, enabling the entire portal interface to support Chinese-English bilingual switching 
and seamlessly integrate with identity management logic.


>>>>>>> d26c8050
### OpenAI GPT-5
GPT-5 is OpenAI's newest and most capable model launched in 2025. The model's expanded context window and fine-grained alignment controls keep outputs consistent with project guidelines. With GPT-5 as This breadth of capability underpins the AI agent flows in the platform, giving them a dependable foundation for sophisticated tooling decisions and high-quality assistance.

### Codex
Codex is a powerful AI coding tool developed by OpenAI. Its core strength is the ability to self-invoke and deliver robust functionality without elaborate prompting. Codex adapts quickly to complex systems, compensates for context-window limits by dispatching specialized tools to gather relevant information, and confidently synthesizes correct implementations even when multiple files must be considered simultaneously.



## AI Agent

<<<<<<< HEAD
### Architecture and work flows of Langchian AI Agent

Step 1: analyze_topic
The planner first calls the analyze_topic tool to capture the knowledge point name and summary that will serve as shared context for every variant.

Step 2: plan_variations
With that context and the target quantity, the planner calls plan_variations to obtain a list of variation plans, each indicating the aspect to focus on (scenario, wording, numbers, etc.).

Step 3: generate_question (loop)
For each plan item, the planner calls generate_question to create a full prompt, four answer choices, the correct option, and an explanation.

Step 4: validate_question (loop, with backtracking when needed)
=======
### Architecture and work flows of LangChain AI Agent

#### Step 1: analyze_topic
The planner first calls the analyze_topic tool to capture the knowledge point name and summary that will serve as shared context for every variant.

#### Step 2: plan_variations
With that context and the target quantity, the planner calls plan_variations to obtain a list of variation plans, each indicating the aspect to focus on (scenario, wording, numbers, etc.).

#### Step 3: generate_question (loop)
For each plan item, the planner calls generate_question to create a full prompt, four answer choices, the correct option, and an explanation.

#### Step 4: validate_question (loop, with backtracking when needed)
>>>>>>> d26c8050
Right after generation, the planner invokes validate_question to ensure compliance. If the check fails, the planner incorporates the feedback and repeats Step 3 until the question passes.

Once every question clears validation, the planner outputs the final JSON result, and the agent parses and organizes everything in one shot. This is the internal tool-calling flow you need for the agent.



## Feature Details

### Portal usage overview

- Sign in with the mobile number associated with the account (staff and learners
  share the same form).
- The "Register learner account" link routes to a dedicated registration page
  so the flow works without relying on modal JavaScript. After submitting valid
  details the learner is logged in and redirected to their dashboard
  automatically.
- All interface copy (including the exam centre, practice flows, review
  pagination, and the coach/administrator workspaces) has matching Simplified
  Chinese translations. Switch languages on the login form or in profile
  settings and the state-specific content updates immediately across dashboards,
  availability management, and personnel tables.
- Language toggles no longer appear in the main navigation; switching happens on
  the login card or within profile settings, and the preference is reset on
  logout so every account returns to its default language.

### Exam management & learner practice

- Coaches (and administrators) have a new **Exams** workspace that surfaces
  published papers and provides a guided form for building new timed exams.
  Choose between manual question selection or automatic sampling by topic.
- Upload a complete question bank in bulk via the Excel importer. Matching QIDs
  are updated in-place so corrections can be re-uploaded without duplicate
  records.
- Students gain an **Exam centre** hub with two entry points: resume or start
  coach-issued papers aligned to their currently selected state, and launch a
  self-practice set that pulls random questions from the state bank plus
  nationally shared items.
- The **Study progress** area now supports state, topic, and date filters with
  performance cards, daily attempt trends, learning goal tracking, and
  state-scoped CSV exports that honour the chosen filters.
- Wrong answer review has a dedicated **Notebook** page linked from the student
  navigation for quick access to logged mistakes per state.
- During an exam the learner receives a compact navigator, countdown timer, and
  a structured review view with pagination (five questions per page) that can be
  filtered to show only incorrect answers. Saved responses instantly turn their
  navigator buttons green so it is obvious which items are complete. Timed
  sessions are persisted so refreshes do not lose progress.
- The learner dashboard surfaces the assigned coach's upcoming availability and
  lets students book open slots directly. Confirmations immediately convert the
  slot to a booked state on both the student and coach dashboards, while
  cancellation windows follow the training policy: more than 24 hours' notice
  cancels instantly, requests within 24 hours but outside two hours require
  coach approval, and the final two-hour window locks the booking.
- Question banks and exam papers respect state boundaries: uploading questions
  or building papers captures the state scope, and students only see the
  variants targeted to their chosen jurisdiction.

### Question bank Excel template

The importer accepts `.xlsx` workbooks with the following header names (English
or the paired Chinese equivalent). Columns marked as required must contain a
value for every row.

| Header (EN / 中文)     | Field               | Required | Notes |
| --------------------- | ------------------- | -------- | ----- |
| `QID` / `题目编号`     | External question ID| No       | When supplied, updates the matching record instead of creating a new one. |
| `Prompt` / `题干`      | Question stem       | **Yes**  | Supports rich text copied from Word/Excel. |
| `Option A` / `选项A`   | Answer option A     | **Yes**  | Text shown beside the `A` radio button. |
| `Option B` / `选项B`   | Answer option B     | **Yes**  | |
| `Option C` / `选项C`   | Answer option C     | **Yes**  | |
| `Option D` / `选项D`   | Answer option D     | **Yes**  | |
| `Correct Option` / `答案` | Correct letter (A–D) | **Yes** | Only the letter is required; the portal displays the matching option text. |
| `Topic` / `考点类型`   | Knowledge point     | No       | Defaults to `general` when omitted. |
| `Explanation` / `解析` | Rationale shown after grading | No | Ideal for remediation and practice mode. |
| `State Scope` / `适用州` | State/territory code | No | Uses the upload form's default (or `ALL`) if blank. |
| `Language` / `语言`    | Content language    | No       | Defaults to `ENGLISH`. |
| `Image URL` / `配图`   | Optional illustration | No    | Rendered alongside the prompt when present. |

> Tip: download the example template (see `/coach/exams`) and replace the
> placeholder rows to guarantee column order.

<<<<<<< HEAD


=======


>>>>>>> d26c8050
## Development Guide

### Student API quick reference

- `GET /api/questions` – Question bank by topic/state with starred flags
- `POST /api/questions/<id>/attempt` – Record an attempt, return correctness and
  explanation, and update the wrong-question notebook
- `POST /api/questions/<id>/star` – Star/unstar for quick access
- `GET /api/notebook` / `DELETE /api/notebook/<id>` – Review or clear wrong
  notebook entries; starred questions are returned alongside wrong answers
- `POST /api/questions/<id>/variants` – Generate and store scenario variants;
  retrieve via `GET /api/questions/variants`
- `POST /api/mock-exams/start` – Begin a timed session; submit with
  `/submit`, inspect with `/sessions/<id>`

Refer to `tests/test_student_api.py` for end-to-end usage examples.

### Running tests

```bash
pytest
```

To collect coverage details:

```bash
pytest --cov=app --cov-report=term-missing
```

### Database maintenance

`app.db_maintenance.ensure_database_schema` applies safe, idempotent checks when
the Flask app starts:

1. Add the `students.mobile_number` column for legacy records and backfill
   placeholder values while recreating the unique index
2. Create the `admins` table (if absent) and ensure the default
   `admin@example.com` account exists with a hashed password
3. Create the variant question tables used by AH-03 so upgraded deployments gain
   AI-generated content storage automatically

### Project structure

```
app/                # Flask blueprints, models, templates, services
manage.py           # CLI entry point (init-db, seed-demo)
app.py              # Convenience runner that imports create_app
requirements.txt    # Python dependencies
tests/              # pytest regression suite
```

With these steps the learner practice portal is ready for local development or
integration into a broader deployment.

## Use of AI Statement

Generative AI tools were used sparingly to assist with requirement triage, copy
editing, and light code review. All critical architecture decisions, core
business logic, and the final published code were designed, implemented, and
verified by the project team, who retain full responsibility for the output. AI
acts solely as an efficiency aid and does not replace human judgement.<|MERGE_RESOLUTION|>--- conflicted
+++ resolved
@@ -9,11 +9,7 @@
 - [AI Agent](#ai-agent)
 - [Feature Details](#feature-details)
 - [Development Guide](#development-guide)
-<<<<<<< HEAD
-
-=======
-- [Use of AI Statement](#use-of-ai-statement)
->>>>>>> d26c8050
+
 
 
 ## Project overview
@@ -55,20 +51,6 @@
   management
 
 ### Installation guide
-<<<<<<< HEAD
-=======
-
-#### One-command bootstrap (recommended for local demos)
-
-```bash
-scripts/bootstrap.sh
-```
-
-The helper script creates a `.venv` virtual environment, installs the
-dependencies, initialises the SQLite database, seeds demo data, and launches the
-development server. Pass `--no-seed` to skip demo fixtures or `--skip-run` to
-only prepare the environment.
->>>>>>> d26c8050
 
 1. **Install dependencies**
    ```bash
@@ -103,11 +85,7 @@
    The unified web portal is available at http://127.0.0.1:5000/coach/login and
    serves administrators, coaches, and students from the same entry point.
 
-<<<<<<< HEAD
 ## Demo credentials
-=======
-### Demo Accounts
->>>>>>> d26c8050
 
 `seed-demo` provisions the following accounts for quick manual testing (all
 roles authenticate with their mobile number):
@@ -131,39 +109,12 @@
 ### Flask
 Flask is a lightweight Python web framework that powers the application's request routing, templating, and middleware stack, giving us the flexibility to compose blueprints for coaches, administrators, and learners within a unified portal. Its modular extension ecosystem lets us layer in authentication, caching, and background workers incrementally so the platform scales without sacrificing clarity in the core server code.
 
-<<<<<<< HEAD
 ### SQLAlchemy
 SQLAlchemy provides the ORM and SQL toolkit used to model the training data, generate migrations, and interact with the underlying database through expressive Python abstractions rather than raw SQL.
 
 ### LangChain
 LangChain orchestrates large language model workflows in the project, enabling the variant generation services and AI agent to chain prompts, tools, and memory for context-aware reasoning.
 
-=======
-### Modular Flask Full-stack Framework: 
-The backend is centered on Flask, 
-combined with SQLAlchemy ORM, Flask-Migrate data migration framework, 
-and Flask-Login authentication, forming an extensible multi-blueprint Web application skeleton, 
-and realizing dynamic language switching and template context injection in request hooks.
-
-### SQLAlchemy
-SQLAlchemy provides the ORM and SQL toolkit used to model the training data, generate migrations, and interact with the underlying database through expressive Python abstractions rather than raw SQL.
-
-### LangChain + FastAPI Agent Service: 
-`langchain/server.py` exposes FastAPI interfaces, 
-and internally reuses LangChain's tool calling agent, ChatOpenAI model, 
-and custom Agent tracer to produce structured JSON question variant results according to a strict workflow.
-
-
-### LangChain
-LangChain orchestrates large language model workflows in the project, enabling the variant generation services and AI agent to chain prompts, tools, and memory for context-aware reasoning.
-
-### Built-in Multilingual Support and Localization Resources: 
-`app/i18n.py` provides cacheable language mappings, 
-translation dictionaries, and speech metadata, enabling the entire portal interface to support Chinese-English bilingual switching 
-and seamlessly integrate with identity management logic.
-
-
->>>>>>> d26c8050
 ### OpenAI GPT-5
 GPT-5 is OpenAI's newest and most capable model launched in 2025. The model's expanded context window and fine-grained alignment controls keep outputs consistent with project guidelines. With GPT-5 as This breadth of capability underpins the AI agent flows in the platform, giving them a dependable foundation for sophisticated tooling decisions and high-quality assistance.
 
@@ -174,7 +125,6 @@
 
 ## AI Agent
 
-<<<<<<< HEAD
 ### Architecture and work flows of Langchian AI Agent
 
 Step 1: analyze_topic
@@ -187,20 +137,6 @@
 For each plan item, the planner calls generate_question to create a full prompt, four answer choices, the correct option, and an explanation.
 
 Step 4: validate_question (loop, with backtracking when needed)
-=======
-### Architecture and work flows of LangChain AI Agent
-
-#### Step 1: analyze_topic
-The planner first calls the analyze_topic tool to capture the knowledge point name and summary that will serve as shared context for every variant.
-
-#### Step 2: plan_variations
-With that context and the target quantity, the planner calls plan_variations to obtain a list of variation plans, each indicating the aspect to focus on (scenario, wording, numbers, etc.).
-
-#### Step 3: generate_question (loop)
-For each plan item, the planner calls generate_question to create a full prompt, four answer choices, the correct option, and an explanation.
-
-#### Step 4: validate_question (loop, with backtracking when needed)
->>>>>>> d26c8050
 Right after generation, the planner invokes validate_question to ensure compliance. If the check fails, the planner incorporates the feedback and repeats Step 3 until the question passes.
 
 Once every question clears validation, the planner outputs the final JSON result, and the agent parses and organizes everything in one shot. This is the internal tool-calling flow you need for the agent.
@@ -282,13 +218,8 @@
 > Tip: download the example template (see `/coach/exams`) and replace the
 > placeholder rows to guarantee column order.
 
-<<<<<<< HEAD
-
-
-=======
-
-
->>>>>>> d26c8050
+
+
 ## Development Guide
 
 ### Student API quick reference
