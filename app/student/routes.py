--- conflicted
+++ resolved
@@ -4,7 +4,6 @@
 from math import ceil
 import random
 
-<<<<<<< HEAD
 from flask import (
     Blueprint,
     flash,
@@ -15,10 +14,9 @@
     request,
     session,
     url_for,
+    abort,
 )
-=======
 from flask import Blueprint, flash, g, redirect, render_template, request, session, url_for, abort
->>>>>>> d00bb2bc
 from flask_login import current_user, login_required
 from sqlalchemy import func
 from sqlalchemy.orm import joinedload
@@ -813,12 +811,11 @@
         variant_default_count=VARIANT_DEFAULT_COUNT,
     )
 
-<<<<<<< HEAD
+
+# Handle asynchronous generation requests and respond with redirect metadata.
 @student_bp.route("/variant/generate", methods=["POST"])
 @login_required
 def variant_generate():
-    """Handle asynchronous generation requests and respond with redirect metadata."""
-
     student = _current_student()
     if not student:
         return jsonify({"ok": False, "error": _t("Only students can request variants.")}), 403
@@ -870,54 +867,6 @@
     )
     db.session.add(group)
     db.session.flush()
-=======
-# ------------- Bookmark / Unbookmark (GET) -------------
-
-@student_bp.get("/bookmark/<int:question>")
-@login_required
-def bookmark(question: int):
-    """Add a question to the student's starred list, then redirect back."""
-    student = _current_student()
-    if not student:
-        return _redirect_non_students()
-
-    next_url = request.args.get("next") or url_for("student.notebook", state=student.state)
-    q = Question.query.get_or_404(question)
-
-    if not _question_accessible(q, student):
-        abort(403)
-
-    existing = StarredQuestion.query.filter_by(
-        student_id=student.id, question_id=q.id
-    ).first()
-    if not existing:
-        db.session.add(StarredQuestion(student_id=student.id, question_id=q.id))
-        db.session.commit()
-        flash(_t("Question added to your notebook."), "success")
-    else:
-        flash(_t("This question is already in your notebook."), "info")
-
-    return redirect(next_url)
-
-
-@student_bp.get("/unbookmark/<int:question>")
-@login_required
-def unbookmark(question: int):
-    """Remove a question from the student's starred list, then redirect back."""
-    student = _current_student()
-    if not student:
-        return _redirect_non_students()
-
-    next_url = request.args.get("next") or url_for("student.notebook", state=student.state)
-    StarredQuestion.query.filter_by(
-        student_id=student.id, question_id=question
-    ).delete()
-    db.session.commit()
-    flash(_t("Question removed from your notebook."), "info")
-    return redirect(next_url)
-
-# -------------------------------------------------------
->>>>>>> d00bb2bc
 
     for draft in drafts:
         db.session.add(
@@ -945,6 +894,57 @@
         }
     )
 
+
+
+# ------------- Bookmark / Unbookmark (GET) -------------
+
+@student_bp.get("/bookmark/<int:question>")
+@login_required
+def bookmark(question: int):
+    """Add a question to the student's starred list, then redirect back."""
+    student = _current_student()
+    if not student:
+        return _redirect_non_students()
+
+    next_url = request.args.get("next") or url_for("student.notebook", state=student.state)
+    q = Question.query.get_or_404(question)
+
+    if not _question_accessible(q, student):
+        abort(403)
+
+    existing = StarredQuestion.query.filter_by(
+        student_id=student.id, question_id=q.id
+    ).first()
+    if not existing:
+        db.session.add(StarredQuestion(student_id=student.id, question_id=q.id))
+        db.session.commit()
+        flash(_t("Question added to your notebook."), "success")
+    else:
+        flash(_t("This question is already in your notebook."), "info")
+
+    return redirect(next_url)
+
+
+@student_bp.get("/unbookmark/<int:question>")
+@login_required
+def unbookmark(question: int):
+    """Remove a question from the student's starred list, then redirect back."""
+    student = _current_student()
+    if not student:
+        return _redirect_non_students()
+
+    next_url = request.args.get("next") or url_for("student.notebook", state=student.state)
+    StarredQuestion.query.filter_by(
+        student_id=student.id, question_id=question
+    ).delete()
+    db.session.commit()
+    flash(_t("Question removed from your notebook."), "info")
+    return redirect(next_url)
+
+# -------------------------------------------------------
+
+    
+# Profile
 @student_bp.route("/profile", methods=["GET", "POST"])
 @login_required
 def profile():
