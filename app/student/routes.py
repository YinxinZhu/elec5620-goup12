--- conflicted
+++ resolved
@@ -4,7 +4,7 @@
 from math import ceil
 import random
 
-from flask import Blueprint, flash, g, redirect, render_template, request, session, url_for
+from flask import Blueprint, flash, g, redirect, render_template, request, session, url_for, abort
 from flask_login import current_user, login_required
 from sqlalchemy import func
 from sqlalchemy.orm import joinedload
@@ -118,22 +118,33 @@
     return session_obj
 
 
-<<<<<<< HEAD
-def _starred_question_ids(student: Student, question_ids: set[int] | None = None) -> set[int]:
+def _starred_question_ids(
+    student: Student,
+    question_ids: set[int] | None = None,
+) -> set[int]:
+    """Return the set of starred question IDs for the given student.
+    If `question_ids` is provided, only return the intersection.
+    """
     if question_ids is not None and not question_ids:
         return set()
 
-    query = StarredQuestion.query.with_entities(StarredQuestion.question_id).filter_by(
-        student_id=student.id
-    )
+    query = (
+        StarredQuestion.query
+        .with_entities(StarredQuestion.question_id)
+        .filter_by(student_id=student.id)
+    )
+
     if question_ids is not None:
         query = query.filter(StarredQuestion.question_id.in_(question_ids))
 
     return {row[0] for row in query.all()}
-=======
-def _existing_variant_group(student_id: int, question_id: int) -> VariantQuestionGroup | None:
+
+
+def _existing_variant_group(
+    student_id: int,
+    question_id: int,
+) -> VariantQuestionGroup | None:
     """Return the most recent variant group for the given student/question pair."""
-
     return (
         VariantQuestionGroup.query.filter_by(
             student_id=student_id,
@@ -146,7 +157,6 @@
 
 def _normalise_variant_count(raw_value: str | None) -> int:
     """Clamp the requested variant count into the accepted generation range."""
-
     try:
         parsed_value = int(raw_value) if raw_value is not None else VARIANT_DEFAULT_COUNT
     except ValueError:
@@ -156,9 +166,7 @@
 
 def _question_accessible(question: Question, student: Student) -> bool:
     """Check whether the student can view or generate variants for the question."""
-
     return question.state_scope in {"ALL", student.state}
->>>>>>> 9cae5534
 
 
 @student_bp.route("/dashboard")
@@ -673,8 +681,7 @@
     )
 
 
-
-# Start Variant Question AI Generation:
+# ------- Variant Question AI Generation -------
 
 @student_bp.route("/variants")
 @login_required
@@ -831,8 +838,52 @@
         variant_default_count=VARIANT_DEFAULT_COUNT,
     )
 
-# End Variant Question AI Generation:
-
+# ------------- Bookmark / Unbookmark (GET) -------------
+
+@student_bp.get("/bookmark/<int:question>")
+@login_required
+def bookmark(question: int):
+    """Add a question to the student's starred list, then redirect back."""
+    student = _current_student()
+    if not student:
+        return _redirect_non_students()
+
+    next_url = request.args.get("next") or url_for("student.notebook", state=student.state)
+    q = Question.query.get_or_404(question)
+
+    if not _question_accessible(q, student):
+        abort(403)
+
+    existing = StarredQuestion.query.filter_by(
+        student_id=student.id, question_id=q.id
+    ).first()
+    if not existing:
+        db.session.add(StarredQuestion(student_id=student.id, question_id=q.id))
+        db.session.commit()
+        flash(_t("Question added to your notebook."), "success")
+    else:
+        flash(_t("This question is already in your notebook."), "info")
+
+    return redirect(next_url)
+
+
+@student_bp.get("/unbookmark/<int:question>")
+@login_required
+def unbookmark(question: int):
+    """Remove a question from the student's starred list, then redirect back."""
+    student = _current_student()
+    if not student:
+        return _redirect_non_students()
+
+    next_url = request.args.get("next") or url_for("student.notebook", state=student.state)
+    StarredQuestion.query.filter_by(
+        student_id=student.id, question_id=question
+    ).delete()
+    db.session.commit()
+    flash(_t("Question removed from your notebook."), "info")
+    return redirect(next_url)
+
+# -------------------------------------------------------
 
 
 @student_bp.route("/profile", methods=["GET", "POST"])
