from __future__ import annotations

from datetime import datetime, time, timedelta
from math import ceil
import random

from flask import Blueprint, flash, g, redirect, render_template, request, session, url_for
from flask_login import current_user, login_required
from sqlalchemy import func

from .. import db
from ..i18n import (
    DEFAULT_LANGUAGE,
    ensure_language_code,
    get_language_choices,
    translate_text,
)
from ..models import (
    Appointment,
    AvailabilitySlot,
    MockExamPaper,
    MockExamSummary,
    NotebookEntry,
    Question,
    StarredQuestion,
    Student,
    StudentExamSession,
    StudentStateProgress,
)
from ..services import StateSwitchError, get_questions_for_state, switch_student_state
from ..services.mock_exam_sessions import (
    ExamQuestionScopeError,
    ExamRuleMissingError,
    ExamSessionConflictError,
    ensure_session_active,
    record_answer,
    session_questions,
    start_session,
    submit_session,
)
from ..services.progress import (
    ProgressAccessError,
    ProgressValidationError,
    ProgressTrendPoint,
    get_progress_summary,
    get_progress_trend,
)

student_bp = Blueprint("student", __name__, url_prefix="/student")

STATE_CHOICES: list[str] = [
    "ACT",
    "NSW",
    "NT",
    "QLD",
    "SA",
    "TAS",
    "VIC",
    "WA",
]

LANGUAGE_CHOICES: list[str] = [choice["code"] for choice in get_language_choices()]
VALID_OPTIONS = {"A", "B", "C", "D"}
PRACTICE_DEFAULT_COUNT = 5
PRACTICE_MAX_COUNT = 30


def _t(message: str, **values: str) -> str:
    language = ensure_language_code(getattr(g, "active_language", DEFAULT_LANGUAGE))
    return translate_text(message, language, **values)


STATUS_LABELS = {
    "booked": "Booked",
    "pending_cancel": "Pending cancellation",
    "cancelled": "Cancelled",
    "completed": "Completed",
}


def _current_student() -> Student | None:
    if not current_user.is_authenticated:
        return None
    student = current_user._get_current_object()
    if isinstance(student, Student):
        return student
    return None


def _redirect_non_students():
    if not current_user.is_authenticated:
        return redirect(url_for("coach.login"))
    flash(_t("Only student accounts may access the learner portal."), "warning")
    return redirect(url_for("coach.dashboard"))


def _current_exam_session(student: Student) -> StudentExamSession | None:
    session_obj = (
        StudentExamSession.query.filter_by(student_id=student.id, status="ongoing")
        .order_by(StudentExamSession.started_at.desc())
        .first()
    )
    if not session_obj:
        return None
    session_obj = ensure_session_active(session_obj)
    if session_obj.status != "ongoing":
        return None
    return session_obj


def _starred_question_ids(student: Student, question_ids: set[int] | None = None) -> set[int]:
    if question_ids is not None and not question_ids:
        return set()

    query = StarredQuestion.query.with_entities(StarredQuestion.question_id).filter_by(
        student_id=student.id
    )
    if question_ids is not None:
        query = query.filter(StarredQuestion.question_id.in_(question_ids))

    return {row[0] for row in query.all()}


@student_bp.route("/dashboard")
@login_required
def dashboard():
    student = _current_student()
    if not student:
        return _redirect_non_students()

    now = datetime.utcnow()
    upcoming_records = (
        Appointment.query.join(AvailabilitySlot)
        .filter(Appointment.student_id == student.id)
        .filter(Appointment.status.in_(["booked", "pending_cancel"]))
        .filter(AvailabilitySlot.start_time >= now)
        .order_by(AvailabilitySlot.start_time.asc())
        .all()
    )
    upcoming_appointments: list[dict[str, object]] = []
    for record in upcoming_records:
        delta = record.slot.start_time - now
        hours_until = delta.total_seconds() / 3600
        if record.status == "pending_cancel":
            cancel_mode = "pending"
        elif hours_until < 2:
            cancel_mode = "locked"
        elif hours_until < 24:
            cancel_mode = "needs_approval"
        else:
            cancel_mode = "self_service"
        upcoming_appointments.append(
            {
                "appointment": record,
                "hours_until": max(hours_until, 0.0),
                "cancel_mode": cancel_mode,
                "status_label": _t(
                    STATUS_LABELS.get(
                        record.status, record.status.replace("_", " ")
                    )
                ),
            }
        )
    latest_summary = student.mock_exam_summaries[-1] if student.mock_exam_summaries else None

    assigned_coach = student.coach
    available_slots: list[AvailabilitySlot] = []
    if assigned_coach:
        available_slots = (
            AvailabilitySlot.query.filter_by(coach_id=assigned_coach.id, status="available")
            .filter(AvailabilitySlot.start_time >= now)
            .order_by(AvailabilitySlot.start_time.asc())
            .limit(6)
            .all()
        )

    return render_template(
        "student/dashboard.html",
        upcoming_appointments=upcoming_appointments,
        latest_summary=latest_summary,
        available_slots=available_slots,
        assigned_coach=assigned_coach,
    )


@student_bp.route("/slots/<int:slot_id>/book", methods=["POST"])
@login_required
def book_slot(slot_id: int):
    student = _current_student()
    if not student:
        return _redirect_non_students()

    slot = AvailabilitySlot.query.filter_by(id=slot_id).first_or_404()

    if not student.assigned_coach_id:
        flash(_t("Assign a coach before booking a session."), "warning")
        return redirect(url_for("student.dashboard"))

    if slot.coach_id != student.assigned_coach_id:
        flash(_t("This timeslot belongs to a different coach."), "danger")
        return redirect(url_for("student.dashboard"))

    if slot.start_time < datetime.utcnow():
        flash(_t("This session is no longer available."), "warning")
        return redirect(url_for("student.dashboard"))

    if slot.status != "available" or (slot.appointment and slot.appointment.status == "booked"):
        flash(
            _t("That timeslot has already been reserved. Please choose another one."),
            "warning",
        )
        return redirect(url_for("student.dashboard"))

    appointment = Appointment(slot_id=slot.id, student_id=student.id)
    slot.status = "booked"
    db.session.add(appointment)
    db.session.commit()

    start_text = slot.start_time.strftime("%d %b %Y %H:%M")
    flash(
        _t(
            "Session booked with {coach} on {start_time}.",
            coach=slot.coach.name,
            start_time=start_text,
        ),
        "success",
    )
    return redirect(url_for("student.dashboard"))


@student_bp.route("/appointments/<int:appointment_id>/cancel", methods=["POST"])
@login_required
def cancel_appointment(appointment_id: int):
    student = _current_student()
    if not student:
        return _redirect_non_students()

    appointment = (
        Appointment.query.join(AvailabilitySlot)
        .filter(Appointment.id == appointment_id)
        .filter(Appointment.student_id == student.id)
        .first_or_404()
    )

    if appointment.status not in {"booked", "pending_cancel"}:
        flash(_t("This session can no longer be modified."), "warning")
        return redirect(url_for("student.dashboard"))

    now = datetime.utcnow()
    start_time = appointment.slot.start_time
    hours_until = (start_time - now).total_seconds() / 3600

    if appointment.status == "pending_cancel":
        flash(_t("Your cancellation request is awaiting coach approval."), "info")
        return redirect(url_for("student.dashboard"))

    if hours_until < 2:
        flash(
            _t(
                "Sessions cannot be cancelled within 2 hours of the start time. Please contact your coach directly."
            ),
            "danger",
        )
        return redirect(url_for("student.dashboard"))

    if hours_until < 24:
        appointment.status = "pending_cancel"
        appointment.cancellation_requested_at = now
        db.session.commit()
        flash(
            _t(
                "Cancellation request sent. Your coach will confirm whether the session can be released."
            ),
            "info",
        )
        return redirect(url_for("student.dashboard"))

    appointment.status = "cancelled"
    appointment.cancellation_requested_at = now
    appointment.slot.status = "available"
    db.session.commit()
    flash(_t("Session cancelled. The slot is now available for rebooking."), "success")
    return redirect(url_for("student.dashboard"))


@student_bp.route("/progress", methods=["GET", "POST"], endpoint="progress")
@login_required
def progress_overview():
    student = _current_student()
    if not student:
        return _redirect_non_students()

    def _normalise(code: str | None) -> str:
        return (code or "").strip().upper()

    def _parse_date_param(value: str | None):
        if not value:
            return None
        try:
            return datetime.strptime(value, "%Y-%m-%d").date()
        except ValueError:
            return None

    requested_state = _normalise(request.args.get("state"))

    progress_records = (
        StudentStateProgress.query.with_entities(
            func.upper(StudentStateProgress.state).label("state"),
            StudentStateProgress.last_active_at,
        )
        .filter_by(student_id=student.id)
        .order_by(StudentStateProgress.last_active_at.desc())
        .all()
    )

    available_states: list[str] = []
    seen: set[str] = set()
    for state_code, _last_active in progress_records:
        code = _normalise(state_code)
        if code and code not in seen:
            available_states.append(code)
            seen.add(code)

    current_state = _normalise(student.state)
    if current_state and current_state not in seen:
        available_states.insert(0, current_state)
        seen.add(current_state)

    selected_state = requested_state if requested_state in seen else None
    if not selected_state and available_states:
        selected_state = available_states[0]

    request_data = request.args if request.method == "GET" else request.form
    raw_topic = (request_data.get("topic") or "").strip()
    start_date = _parse_date_param(request_data.get("start"))
    end_date = _parse_date_param(request_data.get("end"))
    filter_error: str | None = None
    if start_date and end_date and start_date > end_date:
        filter_error = _t("Start date must be before end date.")
        start_date = end_date = None

    start_at = datetime.combine(start_date, time.min) if start_date else None
    end_at = datetime.combine(end_date, time.max) if end_date else None

    today = datetime.utcnow().date()
    trend_default_start = datetime.combine(today - timedelta(days=29), time.min)
    trend_default_end = datetime.combine(today, time.max)
    trend_start_at = start_at or trend_default_start
    trend_end_at = end_at or trend_default_end

    if request.method == "POST":
        goal_state = _normalise(request.form.get("state")) or selected_state
        try:
            goal_completion = float(request.form.get("goal_completion", 0.0))
            goal_accuracy = float(request.form.get("goal_accuracy", 0.0))
        except ValueError:
            flash(_t("Goals must be numeric values."), "danger")
        else:
            goal_completion = max(0.0, min(goal_completion, 100.0))
            goal_accuracy = max(0.0, min(goal_accuracy, 100.0))
            session["progress_goal"] = {
                "completion": goal_completion,
                "accuracy": goal_accuracy,
            }
            flash(_t("Progress goals updated."), "success")

        redirect_params = {}
        target_state = goal_state if goal_state in seen else selected_state
        if target_state:
            redirect_params["state"] = target_state
        if raw_topic:
            redirect_params["topic"] = raw_topic
        if start_date:
            redirect_params["start"] = start_date.isoformat()
        if end_date:
            redirect_params["end"] = end_date.isoformat()
        return redirect(url_for("student.progress", **redirect_params))

    summary = None
    error_message: str | None = None
    completion_pct = pending_pct = accuracy_pct = incorrect_pct = 0.0
    available_topics: list[str] = []
    trend_points: list[ProgressTrendPoint] = []
    recent_exams = []
    recent_exam_stats: dict[str, float | int | None] | None = None
    wrong_preview: list[dict[str, object]] = []

    if selected_state:
        question_bank = get_questions_for_state(
            selected_state, language=student.preferred_language
        )
        available_topics = sorted(
            {question.topic for question in question_bank if question.topic}
        )
        topic_param = raw_topic or None
        try:
            summary = get_progress_summary(
                student,
                state=selected_state,
                acting_student=student,
                start_at=start_at,
                end_at=end_at,
                topic=topic_param,
            )
            trend_points = get_progress_trend(
                student,
                state=selected_state,
                acting_student=student,
                start_at=trend_start_at,
                end_at=trend_end_at,
                topic=topic_param,
            )
        except (ProgressValidationError, ProgressAccessError) as exc:
            error_message = str(exc)

        if summary:
            def _percent(part: int, whole: int) -> float:
                if whole <= 0:
                    return 0.0
                return round((part / whole) * 100, 1)

            completion_pct = _percent(summary.done, summary.total)
            pending_pct = round(max(0.0, 100.0 - completion_pct), 1)
            accuracy_pct = _percent(summary.correct, summary.done)
            incorrect_pct = round(max(0.0, 100.0 - accuracy_pct), 1)

        if not error_message:
            exam_query = MockExamSummary.query.filter_by(
                student_id=student.id, state=selected_state
            )
            if start_at:
                exam_query = exam_query.filter(MockExamSummary.taken_at >= start_at)
            if end_at:
                exam_query = exam_query.filter(MockExamSummary.taken_at <= end_at)
            recent_exams = exam_query.order_by(
                MockExamSummary.taken_at.desc()
            ).limit(5).all()

            scores = [exam.score for exam in recent_exams if exam.score is not None]
            if scores:
                recent_exam_stats = {
                    "average_score": round(sum(scores) / len(scores), 1),
                    "best_score": max(scores),
                }

            wrong_query = NotebookEntry.query.filter_by(
                student_id=student.id, state=selected_state
            )
            topic_lower = (raw_topic or "").lower()
            if topic_lower:
                wrong_query = wrong_query.join(NotebookEntry.question).filter(
                    func.lower(Question.topic) == topic_lower
                )
            if start_at:
                wrong_query = wrong_query.filter(NotebookEntry.last_wrong_at >= start_at)
            if end_at:
                wrong_query = wrong_query.filter(NotebookEntry.last_wrong_at <= end_at)
            wrong_entries = (
                wrong_query.order_by(NotebookEntry.last_wrong_at.desc().nullslast())
                .limit(3)
                .all()
            )
            wrong_preview = [
                {
                    "qid": entry.question.qid,
                    "topic": entry.question.topic,
                    "wrong_count": entry.wrong_count,
                    "last_wrong_at": entry.last_wrong_at,
                }
                for entry in wrong_entries
            ]

    saved_goal = session.get("progress_goal") or {}
    goal_completion = float(saved_goal.get("completion", 80.0))
    goal_accuracy = float(saved_goal.get("accuracy", 80.0))
    goal_status = {
        "completion": goal_completion,
        "accuracy": goal_accuracy,
        "completion_met": summary is not None and completion_pct >= goal_completion,
        "accuracy_met": summary is not None and accuracy_pct >= goal_accuracy,
        "completion_gap": round(
            max(goal_completion - completion_pct, 0.0), 1
        )
        if summary
        else goal_completion,
        "accuracy_gap": round(max(goal_accuracy - accuracy_pct, 0.0), 1)
        if summary
        else goal_accuracy,
    }

    trend_payload = [
        {
            "day": point.day.isoformat(),
            "attempted": point.attempted,
            "correct": point.correct,
            "accuracy": point.accuracy,
        }
        for point in trend_points
    ]

    trend_summary = None
    if trend_points:
        trend_summary = {
            "average_attempted": round(
                sum(point.attempted for point in trend_points) / len(trend_points), 1
            ),
            "average_accuracy": round(
                sum(point.accuracy for point in trend_points) / len(trend_points), 1
            ),
        }

    export_params = {}
    if selected_state:
        export_params["state"] = selected_state
    if raw_topic:
        export_params["topic"] = raw_topic
    if start_date:
        export_params["start"] = start_date.isoformat()
    if end_date:
        export_params["end"] = end_date.isoformat()
    export_url = url_for("api.progress_export", **export_params) if selected_state else None

    goal_form_defaults = {
        "state": selected_state or "",
        "completion": goal_completion,
        "accuracy": goal_accuracy,
        "start": start_date.isoformat() if start_date else "",
        "end": end_date.isoformat() if end_date else "",
        "topic": raw_topic,
    }

    trend_range = {
        "start": trend_start_at.date(),
        "end": trend_end_at.date(),
    }

    return render_template(
        "student/progress.html",
        available_states=available_states,
        selected_state=selected_state,
        available_topics=available_topics,
        topic_filter=raw_topic,
        start_date=start_date,
        end_date=end_date,
        filter_error=filter_error,
        summary=summary,
        error_message=error_message,
        completion_pct=completion_pct,
        pending_pct=pending_pct,
        accuracy_pct=accuracy_pct,
        incorrect_pct=incorrect_pct,
        export_url=export_url,
        trend_points=trend_payload,
        trend_summary=trend_summary,
        trend_range=trend_range,
        recent_exams=recent_exams,
        recent_exam_stats=recent_exam_stats,
        wrong_preview=wrong_preview,
        goal_status=goal_status,
        goal_form_defaults=goal_form_defaults,
    )


@student_bp.route("/notebook")
@login_required
def notebook():
    student = _current_student()
    if not student:
        return _redirect_non_students()

    def _normalise(code: str | None) -> str:
        return (code or "").strip().upper()

    requested_state = _normalise(request.args.get("state"))

    progress_records = (
        StudentStateProgress.query.with_entities(
            func.upper(StudentStateProgress.state).label("state"),
            StudentStateProgress.last_active_at,
        )
        .filter_by(student_id=student.id)
        .order_by(StudentStateProgress.last_active_at.desc())
        .all()
    )

    available_states: list[str] = []
    seen: set[str] = set()
    for state_code, _last_active in progress_records:
        code = _normalise(state_code)
        if code and code not in seen:
            available_states.append(code)
            seen.add(code)

    current_state = _normalise(student.state)
    if current_state and current_state not in seen:
        available_states.insert(0, current_state)
        seen.add(current_state)

    selected_state = requested_state if requested_state in seen else None
    if not selected_state and available_states:
        selected_state = available_states[0]

    entries = []
    total_wrong = 0
    starred_entries: list[StarredQuestion] = []
<<<<<<< HEAD
    wrong_index = request.args.get("wrong_index", type=int)
    starred_index = request.args.get("starred_index", type=int)

=======
>>>>>>> cc052e8d
    if selected_state:
        notebook_query = (
            NotebookEntry.query.filter_by(student_id=student.id, state=selected_state)
            .join(NotebookEntry.question)
            .order_by(NotebookEntry.last_wrong_at.desc().nullslast())
        )
        entries = notebook_query.all()
        total_wrong = sum(entry.wrong_count for entry in entries)

        starred_query = (
            StarredQuestion.query.filter_by(student_id=student.id)
            .join(StarredQuestion.question)
            .filter(
                (Question.state_scope == "ALL")
                | (Question.state_scope == selected_state)
            )
            .order_by(StarredQuestion.created_at.desc())
        )
        starred_entries = starred_query.all()

<<<<<<< HEAD
    if wrong_index is not None:
        if wrong_index < 0 or wrong_index >= len(entries):
            wrong_index = None

    if starred_index is not None:
        if starred_index < 0 or starred_index >= len(starred_entries):
            starred_index = None

=======
>>>>>>> cc052e8d
    return render_template(
        "student/notebook.html",
        available_states=available_states,
        selected_state=selected_state,
        entries=entries,
        total_wrong=total_wrong,
        starred_entries=starred_entries,
<<<<<<< HEAD
        wrong_index=wrong_index,
        starred_index=starred_index,
=======
>>>>>>> cc052e8d
    )


@student_bp.route("/profile", methods=["GET", "POST"])
@login_required
def profile():
    student = _current_student()
    if not student:
        return _redirect_non_students()

    if request.method == "POST":
        student.name = request.form.get("name", student.name)
        email = (request.form.get("email") or "").strip() or None
        if email and Student.query.filter(Student.email == email, Student.id != student.id).first():
            flash(_t("Another student account already uses that email address."), "danger")
            return render_template(
                "student/profile.html",
                state_choices=STATE_CHOICES,
                language_choices=LANGUAGE_CHOICES,
            )
        student.email = email

        state_choice = (request.form.get("state") or "").strip().upper()
        if state_choice not in STATE_CHOICES:
            flash(_t("Please choose a valid state or territory."), "danger")
            return render_template(
                "student/profile.html",
                state_choices=STATE_CHOICES,
                language_choices=LANGUAGE_CHOICES,
            )

        language_choice = (request.form.get("preferred_language") or "").strip().upper()
        if language_choice in LANGUAGE_CHOICES:
            student.preferred_language = language_choice
            session["preferred_language"] = language_choice
        else:
            flash(_t("Please choose a supported language."), "danger")
            return render_template(
                "student/profile.html",
                state_choices=STATE_CHOICES,
                language_choices=LANGUAGE_CHOICES,
            )

        new_password = request.form.get("new_password", "")
        confirm_password = request.form.get("confirm_password", "")
        if new_password:
            if new_password != confirm_password:
                flash(_t("Passwords do not match."), "danger")
                return render_template(
                    "student/profile.html",
                    state_choices=STATE_CHOICES,
                    language_choices=LANGUAGE_CHOICES,
                )
            student.set_password(new_password)

        switch_summary: str | None = None
        try:
            if state_choice != student.state:
                switch_summary = switch_student_state(
                    student, state_choice, acting_student=student
                )
            else:
                db.session.commit()
        except StateSwitchError as exc:
            db.session.rollback()
            flash(str(exc), "danger")
            return render_template(
                "student/profile.html",
                state_choices=STATE_CHOICES,
                language_choices=LANGUAGE_CHOICES,
            )

        if switch_summary:
            flash(switch_summary, "info")
        flash(_t("Profile updated successfully!"), "success")
        return redirect(url_for("student.profile"))

    return render_template(
        "student/profile.html",
        state_choices=STATE_CHOICES,
        language_choices=LANGUAGE_CHOICES,
    )


@student_bp.route("/exams")
@login_required
def exams():
    student = _current_student()
    if not student:
        return _redirect_non_students()

    papers = (
        MockExamPaper.query.filter_by(state=student.state)
        .order_by(MockExamPaper.id.asc())
        .all()
    )
    active_session = _current_exam_session(student)

    topic_rows = (
        Question.query.with_entities(Question.topic)
        .filter((Question.state_scope == "ALL") | (Question.state_scope == student.state))
        .distinct()
        .order_by(Question.topic.asc())
        .all()
    )
    topics = [row[0] for row in topic_rows if row[0]]

    return render_template(
        "student/exams.html",
        papers=papers,
        active_session=active_session,
        practice_default=PRACTICE_DEFAULT_COUNT,
        practice_max=PRACTICE_MAX_COUNT,
        topics=topics,
        state=student.state,
    )


@student_bp.post("/exams/start/<int:paper_id>")
@login_required
def start_exam(paper_id: int):
    student = _current_student()
    if not student:
        return _redirect_non_students()

    paper = MockExamPaper.query.filter_by(id=paper_id, state=student.state).first()
    if not paper:
        flash(_t("Selected exam paper is not available for your state."), "warning")
        return redirect(url_for("student.exams"))

    allowed_states = {student.state, "ALL"}
    if not any(pq.question.state_scope in allowed_states for pq in paper.questions):
        flash(_t("This paper has no questions aligned with your state syllabus."), "warning")
        return redirect(url_for("student.exams"))

    try:
        result = start_session(student, paper)
    except ExamSessionConflictError as exc:
        flash(str(exc), "warning")
        return redirect(url_for("student.exams"))

    session_obj = result.session
    return redirect(url_for("student.exam_session", session_id=session_obj.id))


@student_bp.route("/exams/sessions/<int:session_id>", methods=["GET", "POST"])
@login_required
def exam_session(session_id: int):
    student = _current_student()
    if not student:
        return _redirect_non_students()

    session_obj = StudentExamSession.query.filter_by(id=session_id, student_id=student.id).first_or_404()
    session_obj = ensure_session_active(session_obj)

    questions = session_questions(session_obj)
    if not questions:
        flash(_t("Exam paper has no questions configured."), "warning")
        return redirect(url_for("student.exams"))

    starred_ids = _starred_question_ids(
        student, {item.question.id for item in questions}
    )

    try:
        requested_index = int(request.args.get("q", "1")) - 1
    except ValueError:
        requested_index = 0
    current_index = max(0, min(requested_index, len(questions) - 1))
    if request.method == "POST":
        action = request.form.get("action") or ""
        if action == "submit_exam":
            try:
                submit_session(session_obj)
                flash(_t("Exam submitted successfully."), "success")
            except ExamRuleMissingError as exc:
                flash(str(exc), "danger")
            return redirect(url_for("student.exam_session", session_id=session_id))

        if session_obj.status != "ongoing":
            flash(_t("Exam session already finished."), "info")
            return redirect(url_for("student.exam_session", session_id=session_id))

        selected_option = (request.form.get("selected_option") or "").strip().upper()
        question_id = request.form.get("question_id")
        try:
            question_id_int = int(question_id or "0")
        except ValueError:
            question_id_int = 0

        if selected_option not in VALID_OPTIONS or not question_id_int:
            flash(_t("Please choose an answer option before saving."), "warning")
        else:
            try:
                record_answer(session_obj, question_id_int, selected_option)
                flash(_t("Answer saved."), "success")
            except ExamQuestionScopeError:
                flash(_t("Question not part of this exam."), "danger")

        try:
            navigate_to = int(request.form.get("navigate_to", current_index + 1))
        except ValueError:
            navigate_to = current_index + 1
        target_index = max(1, min(navigate_to, len(questions)))
        return redirect(url_for("student.exam_session", session_id=session_id, q=target_index))

    submission = None
    incorrect_only = False
    review_page = 1
    review_total_pages = 1
    review_questions = []
    incorrect_count = 0
    if session_obj.status in {"submitted", "abandoned"}:
        try:
            submission = submit_session(session_obj)
        except ExamRuleMissingError as exc:
            flash(str(exc), "danger")
            submission = None

    if submission:
        incorrect_items = [
            item
            for item in questions
            if not (item.answer and item.answer.is_correct)
        ]
        incorrect_count = len(incorrect_items)

        review_filter = (request.args.get("review") or "all").strip().lower()
        incorrect_only = review_filter == "incorrect"
        filtered_questions = incorrect_items if incorrect_only else questions

        total_filtered = len(filtered_questions)
        if total_filtered:
            try:
                review_page = int(request.args.get("page", "1"))
            except ValueError:
                review_page = 1
            review_page = max(1, review_page)
            review_total_pages = max(1, ceil(total_filtered / 5))
            if review_page > review_total_pages:
                review_page = review_total_pages
            start_index = (review_page - 1) * 5
            end_index = start_index + 5
            review_questions = filtered_questions[start_index:end_index]
        else:
            review_page = 1
            review_total_pages = 1
            review_questions = []
    else:
        review_questions = questions

    answered_ids = {
        payload.question.id for payload in questions if payload.answer and payload.answer.selected_option
    }

    remaining_seconds = 0
    if session_obj.status == "ongoing" and session_obj.expires_at:
        remaining_seconds = max(0, int((session_obj.expires_at - datetime.utcnow()).total_seconds()))

    return render_template(
        "student/exam_session.html",
        exam_session=session_obj,
        questions=questions,
        current_index=current_index,
        submission=submission,
        answered_ids=answered_ids,
        remaining_seconds=remaining_seconds,
        review_questions=review_questions,
        review_page=review_page,
        review_total_pages=review_total_pages,
        incorrect_count=incorrect_count,
        incorrect_only=incorrect_only,
        starred_ids=starred_ids,
    )


@student_bp.route("/exams/practice", methods=["GET", "POST"])
@login_required
def practice():
    student = _current_student()
    if not student:
        return _redirect_non_students()

    if request.method == "POST":
        try:
            count = int(request.form.get("question_count", PRACTICE_DEFAULT_COUNT))
        except (TypeError, ValueError):
            count = PRACTICE_DEFAULT_COUNT
        count = max(1, min(count, PRACTICE_MAX_COUNT))
        topic = (request.form.get("topic") or "").strip()

        query = Question.query.filter(
            (Question.state_scope == "ALL") | (Question.state_scope == student.state)
        )
        if topic:
            query = query.filter(Question.topic.ilike(f"%{topic}%"))

        questions = query.all()
        if not questions:
            flash(_t("No questions available for the selected criteria."), "warning")
            return redirect(url_for("student.exams"))

        selected = random.sample(questions, min(count, len(questions)))
        session["practice_questions"] = [question.id for question in selected]
        session["practice_topic"] = topic
        session.modified = True
        return redirect(url_for("student.practice"))

    question_ids: list[int] = session.get("practice_questions", [])
    if not question_ids:
        flash(_t("Start a practice session from the exam hub."), "info")
        return redirect(url_for("student.exams"))

    questions = Question.query.filter(Question.id.in_(question_ids)).all()
    lookup = {question.id: question for question in questions}
    ordered_questions = [lookup[qid] for qid in question_ids if qid in lookup]
    starred_ids = _starred_question_ids(student, set(lookup.keys()))

    return render_template(
        "student/practice.html",
        questions=ordered_questions,
        practice_topic=session.get("practice_topic"),
        state=student.state,
        starred_ids=starred_ids,
    )


@student_bp.post("/questions/<int:question_id>/star")
@login_required
def toggle_star(question_id: int):
    student = _current_student()
    if not student:
        return _redirect_non_students()

    action = (request.form.get("action") or "star").strip().lower()
    next_target = (request.form.get("next") or "").strip()
    if not next_target.startswith("/"):
        next_target = url_for("student.notebook")

    question = Question.query.filter_by(id=question_id).first()
    if not question:
        flash(_t("Question not found."), "warning")
        return redirect(next_target)

    if question.state_scope not in {"ALL", student.state}:
        flash(_t("Question not available for your state."), "warning")
        return redirect(next_target)

    entry = StarredQuestion.query.filter_by(
        student_id=student.id, question_id=question.id
    ).first()

    if action == "star":
        if not entry:
            db.session.add(StarredQuestion(student_id=student.id, question_id=question.id))
            db.session.commit()
            flash(_t("Question added to your notebook."), "success")
        else:
            flash(_t("This question is already in your notebook."), "info")
        return redirect(next_target)

    if entry:
        db.session.delete(entry)
        db.session.commit()
        flash(_t("Question removed from your notebook."), "info")
    else:
        flash(_t("Question is not in your notebook."), "info")

    return redirect(next_target)


@student_bp.post("/notebook/<int:question_id>/remove")
@login_required
def remove_notebook_entry(question_id: int):
    student = _current_student()
    if not student:
        return _redirect_non_students()

    state = (request.form.get("state") or student.state or "").strip().upper()
    next_target = (request.form.get("next") or "").strip()
    default_args: dict[str, str] = {}
    if state:
        default_args["state"] = state
    if not next_target.startswith("/"):
        next_target = url_for("student.notebook", **default_args)

    query = NotebookEntry.query.filter_by(student_id=student.id, question_id=question_id)
    if state:
        query = query.filter_by(state=state)
    entry = query.first()

    if not entry:
        flash(_t("Notebook entry not found."), "warning")
        return redirect(next_target)

    db.session.delete(entry)
    db.session.commit()
    flash(_t("Notebook entry removed."), "success")
    return redirect(next_target)<|MERGE_RESOLUTION|>--- conflicted
+++ resolved
@@ -603,12 +603,6 @@
     entries = []
     total_wrong = 0
     starred_entries: list[StarredQuestion] = []
-<<<<<<< HEAD
-    wrong_index = request.args.get("wrong_index", type=int)
-    starred_index = request.args.get("starred_index", type=int)
-
-=======
->>>>>>> cc052e8d
     if selected_state:
         notebook_query = (
             NotebookEntry.query.filter_by(student_id=student.id, state=selected_state)
@@ -629,17 +623,6 @@
         )
         starred_entries = starred_query.all()
 
-<<<<<<< HEAD
-    if wrong_index is not None:
-        if wrong_index < 0 or wrong_index >= len(entries):
-            wrong_index = None
-
-    if starred_index is not None:
-        if starred_index < 0 or starred_index >= len(starred_entries):
-            starred_index = None
-
-=======
->>>>>>> cc052e8d
     return render_template(
         "student/notebook.html",
         available_states=available_states,
@@ -647,11 +630,6 @@
         entries=entries,
         total_wrong=total_wrong,
         starred_entries=starred_entries,
-<<<<<<< HEAD
-        wrong_index=wrong_index,
-        starred_index=starred_index,
-=======
->>>>>>> cc052e8d
     )
 
 
