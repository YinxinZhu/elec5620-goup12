--- conflicted
+++ resolved
@@ -14,26 +14,12 @@
   <p class="text-muted small">{{ _('Sessions with coach {name}.').format(name=assigned_coach.name) }}</p>
   {% if available_slots %}
   {% set next_slot = available_slots[0] %}
-<<<<<<< HEAD
   <div class="card border-0 shadow-sm mb-4">
     <div class="card-body d-flex flex-column flex-md-row align-items-md-center justify-content-between">
       <div class="mb-3 mb-md-0">
         <p class="text-muted small mb-1">{{ _('Next available session') }}</p>
         <h3 class="h5 mb-1">{{ next_slot.start_time.strftime('%d %b %Y %H:%M') }}</h3>
         <p class="text-muted mb-0">{{ next_slot.duration_minutes }} {{ _('minutes') }} · {{ next_slot.location_text }}</p>
-=======
-  <div class="card border-0 shadow-sm mb-3">
-    <div class="card-body">
-      <div class="d-flex flex-column flex-md-row align-items-md-center justify-content-between gap-3">
-        <div>
-          <h3 class="h6 text-primary mb-1">{{ _('Next available session') }}</h3>
-          <p class="mb-1 fw-semibold">{{ next_slot.start_time.strftime('%d %b %Y %H:%M') }}</p>
-          <p class="text-muted small mb-0">{{ next_slot.duration_minutes }} {{ _('minutes') }} · {{ next_slot.location_text }}</p>
-        </div>
-        <form method="post" action="{{ url_for('student.book_slot', slot_id=next_slot.id) }}" class="w-100 w-md-auto">
-          <button class="btn btn-primary w-100" type="submit">{{ _('Book this session') }}</button>
-        </form>
->>>>>>> e9f26635
       </div>
       <form method="post" action="{{ url_for('student.book_slot', slot_id=next_slot.id) }}" class="w-100 w-md-auto">
         <button class="btn btn-primary btn-lg w-100" type="submit">{{ _('Book this session') }}</button>
@@ -59,28 +45,6 @@
       </ul>
     </div>
   </div>
-<<<<<<< HEAD
-=======
-  {% if available_slots|length > 1 %}
-  <div class="card border-0 shadow-sm">
-    <div class="card-header bg-white">
-      <h3 class="h6 mb-0">{{ _('Other available times') }}</h3>
-    </div>
-    <ul class="list-group list-group-flush">
-      {% for slot in available_slots[1:] %}
-      <li class="list-group-item d-flex flex-column flex-lg-row align-items-lg-center justify-content-between gap-3">
-        <div>
-          <p class="mb-1 fw-semibold">{{ slot.start_time.strftime('%d %b %Y %H:%M') }}</p>
-          <p class="text-muted small mb-0">{{ slot.duration_minutes }} {{ _('minutes') }} · {{ slot.location_text }}</p>
-        </div>
-        <form method="post" action="{{ url_for('student.book_slot', slot_id=slot.id) }}" class="w-100 w-lg-auto">
-          <button class="btn btn-outline-primary w-100" type="submit">{{ _('Book') }}</button>
-        </form>
-      </li>
-      {% endfor %}
-    </ul>
-  </div>
->>>>>>> e9f26635
   {% endif %}
   {% else %}
   <div class="alert alert-secondary" role="alert">
