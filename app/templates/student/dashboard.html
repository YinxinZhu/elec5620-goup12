--- conflicted
+++ resolved
@@ -15,7 +15,6 @@
   {% if available_slots %}
   {% set next_slot = available_slots[0] %}
   <div class="card border-0 shadow-sm mb-4">
-<<<<<<< HEAD
     <div class="card-body">
       <p class="text-muted small mb-2">{{ _('Next available session') }}</p>
       <h3 class="h6 mb-1">{{ next_slot.start_time.strftime('%d %b %Y %H:%M') }}</h3>
@@ -44,38 +43,6 @@
       </ul>
     </div>
   </div>
-=======
-    <div class="card-body d-flex flex-column flex-md-row align-items-md-center justify-content-between">
-      <div class="mb-3 mb-md-0">
-        <p class="text-muted small mb-1">{{ _('Next available session') }}</p>
-        <h3 class="h5 mb-1">{{ next_slot.start_time.strftime('%d %b %Y %H:%M') }}</h3>
-        <p class="text-muted mb-0">{{ next_slot.duration_minutes }} {{ _('minutes') }} · {{ next_slot.location_text }}</p>
-      </div>
-      <form method="post" action="{{ url_for('student.book_slot', slot_id=next_slot.id) }}" class="w-100 w-md-auto">
-        <button class="btn btn-primary btn-lg w-100" type="submit">{{ _('Book this session') }}</button>
-      </form>
-    </div>
-  </div>
-  {% if available_slots|length > 1 %}
-  <div class="card border-0 shadow-sm">
-    <div class="card-body">
-      <h3 class="h6 mb-3">{{ _('Other available times') }}</h3>
-      <ul class="list-unstyled mb-0">
-        {% for slot in available_slots[1:] %}
-        <li class="d-flex flex-column flex-sm-row align-items-sm-center justify-content-between py-2 border-top">
-          <div class="mb-2 mb-sm-0">
-            <strong>{{ slot.start_time.strftime('%d %b %Y %H:%M') }}</strong>
-            <span class="text-muted small">· {{ slot.duration_minutes }} {{ _('minutes') }} · {{ slot.location_text }}</span>
-          </div>
-          <form method="post" action="{{ url_for('student.book_slot', slot_id=slot.id) }}">
-            <button class="btn btn-outline-primary btn-sm" type="submit">{{ _('Book') }}</button>
-          </form>
-        </li>
-        {% endfor %}
-      </ul>
-    </div>
-  </div>
->>>>>>> 5546ead5
   {% endif %}
   {% else %}
   <div class="alert alert-secondary" role="alert">
