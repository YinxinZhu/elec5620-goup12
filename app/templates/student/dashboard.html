{% extends 'base.html' %}
{% block title %}{{ _('Student Dashboard') }}{% endblock %}
{% block content %}
<h1 class="h4 mb-4">{{ _('Learner Dashboard') }}</h1>
<p class="text-muted">{{ _('Welcome back, {name}. Track your bookings and latest practice progress below.').format(name=current_user.name) }}</p>

<section class="mb-5">
  <h2 class="h5">{{ _('Coach availability') }}</h2>
  {% if not assigned_coach %}
  <div class="alert alert-info" role="alert">
    {{ _('You are not assigned to a coach yet. Contact support to be paired before booking a session.') }}
  </div>
  {% else %}
  <p class="text-muted small">{{ _('Sessions with coach {name}.').format(name=assigned_coach.name) }}</p>
  {% if available_slots %}
  {% set next_slot = available_slots[0] %}
  <div class="card border-0 shadow-sm mb-4">
    <div class="card-body">
      <p class="text-muted small mb-2">{{ _('Next available session') }}</p>
      <h3 class="h6 mb-1">{{ next_slot.start_time.strftime('%d %b %Y %H:%M') }}</h3>
      <p class="text-muted small mb-0">{{ next_slot.duration_minutes }} {{ _('minutes') }} · {{ next_slot.location_text }}</p>
      <form method="post" action="{{ url_for('student.book_slot', slot_id=next_slot.id) }}" class="mt-3">
        <button class="btn btn-primary btn-sm" type="submit">{{ _('Book this session') }}</button>
      </form>
    </div>
  </div>
  {% if available_slots|length > 1 %}
  <div class="card border-0 shadow-sm">
    <div class="card-body">
      <h3 class="h6 mb-3">{{ _('Other available times') }}</h3>
      <ul class="list-unstyled mb-0">
        {% for slot in available_slots[1:] %}
        <li class="py-3 border-top">
          <div>
            <strong>{{ slot.start_time.strftime('%d %b %Y %H:%M') }}</strong>
            <div class="text-muted small">{{ slot.duration_minutes }} {{ _('minutes') }} · {{ slot.location_text }}</div>
          </div>
          <form method="post" action="{{ url_for('student.book_slot', slot_id=slot.id) }}" class="mt-2">
            <button class="btn btn-outline-primary btn-sm" type="submit">{{ _('Book') }}</button>
          </form>
        </li>
        {% endfor %}
      </ul>
    </div>
    {% endfor %}
  </div>
  {% endif %}
  {% else %}
  <div class="alert alert-secondary" role="alert">
    {{ _('Your coach has no open times right now. Check back later or message them directly.') }}
  </div>
  {% endif %}
  {% endif %}
</section>

<section class="mb-5">
  <h2 class="h5">{{ _('Upcoming sessions') }}</h2>
  {% if upcoming_appointments %}
  {% set next_entry = upcoming_appointments[0] %}
  {% set next_appointment = next_entry.appointment %}
  <div class="card border-0 shadow-sm mb-3">
    <div class="card-body">
      <div class="d-flex flex-column flex-md-row justify-content-between align-items-md-center gap-3">
        <div>
          <h3 class="h6 text-success mb-1">{{ _('Next session') }}</h3>
          <p class="mb-1 fw-semibold">{{ next_appointment.slot.start_time.strftime('%d %b %Y %H:%M') }}</p>
          <p class="text-muted small mb-0">{{ next_appointment.slot.coach.name }} · {{ next_appointment.slot.location_text }}</p>
        </div>
        <div class="w-100 w-md-auto text-md-end">
          <p class="text-muted small mb-2">{{ next_entry.status_label }}</p>
          {% set cancel_mode = next_entry.cancel_mode %}
          {% if cancel_mode == 'self_service' %}
          <form method="post" action="{{ url_for('student.cancel_appointment', appointment_id=next_appointment.id) }}" class="d-flex gap-2">
            <button class="btn btn-outline-danger w-100 w-md-auto" type="submit">{{ _('Cancel session') }}</button>
          </form>
          {% elif cancel_mode == 'needs_approval' %}
          <form method="post" action="{{ url_for('student.cancel_appointment', appointment_id=next_appointment.id) }}">
            <button class="btn btn-outline-warning w-100 w-md-auto" type="submit">{{ _('Request cancellation') }}</button>
            <div class="form-text text-start text-md-end">{{ _('Within 24 hours, your coach must approve the request.') }}</div>
          </form>
          {% elif cancel_mode == 'pending' %}
          <span class="badge bg-warning text-dark">{{ _('Awaiting coach approval') }}</span>
          {% else %}
          <span class="text-muted small">{{ _('Cancellations closed within 2 hours of start time.') }}</span>
          {% endif %}
        </div>
      </div>
    </div>
  </div>
  {% if upcoming_appointments|length > 1 %}
  <div class="card border-0 shadow-sm">
    <div class="card-header bg-white">
      <h3 class="h6 mb-0">{{ _('Later sessions') }}</h3>
    </div>
    <ul class="list-group list-group-flush">
      {% for entry in upcoming_appointments[1:] %}
      {% set appointment = entry.appointment %}
      {% set cancel_mode = entry.cancel_mode %}
      <li class="list-group-item">
        <div class="d-flex flex-column flex-lg-row justify-content-between align-items-lg-center gap-3">
          <div>
            <p class="mb-1 fw-semibold">{{ appointment.slot.start_time.strftime('%d %b %Y %H:%M') }}</p>
            <p class="text-muted small mb-0">{{ appointment.slot.coach.name }} · {{ appointment.slot.location_text }}</p>
          </div>
          <div class="w-100 w-lg-auto text-lg-end">
            <p class="text-muted small mb-2">{{ entry.status_label }}</p>
            {% if cancel_mode == 'self_service' %}
            <form method="post" action="{{ url_for('student.cancel_appointment', appointment_id=appointment.id) }}">
              <button class="btn btn-outline-danger w-100 w-lg-auto" type="submit">{{ _('Cancel session') }}</button>
            </form>
            {% elif cancel_mode == 'needs_approval' %}
<<<<<<< HEAD
            <form method="post" action="{{ url_for('student.cancel_appointment', appointment_id=appointment.id) }}">
              <button class="btn btn-outline-warning w-100 w-lg-auto" type="submit">{{ _('Request cancellation') }}</button>
              <div class="form-text text-start text-lg-end">{{ _('Within 24 hours, your coach must approve the request.') }}</div>
            </form>
=======
            <div class="card border-0 shadow-sm d-inline-block text-start w-auto request-action-card">
              <div class="card-body p-3">
                <p class="text-muted small mb-2">{{ _('Request cancellation') }}</p>
                <form method="post" action="{{ url_for('student.cancel_appointment', appointment_id=appointment.id) }}" class="mb-0">
                  <button class="btn btn-outline-warning btn-sm" type="submit">{{ _('Request cancellation') }}</button>
                </form>
                <div class="form-text mt-2">{{ _('Within 24 hours, your coach must approve the request.') }}</div>
              </div>
            </div>
>>>>>>> b23531ee
            {% elif cancel_mode == 'pending' %}
            <span class="badge bg-warning text-dark">{{ _('Awaiting coach approval') }}</span>
            {% else %}
            <span class="text-muted small">{{ _('Cancellations closed within 2 hours of start time.') }}</span>
            {% endif %}
          </div>
        </div>
      </li>
      {% endfor %}
    </ul>
  </div>
  {% endif %}
  {% else %}
  <div class="alert alert-info" role="alert">
    {{ _('You have no upcoming sessions booked. Check with your coach to schedule one.') }}
  </div>
  {% endif %}
</section>

<section>
  <h2 class="h5">{{ _('Recent practice summary') }}</h2>
  {% if latest_summary %}
  <p class="mb-1">{{ _('Last mock exam score:') }} <strong>{{ latest_summary.score }}%</strong></p>
  <p class="text-muted">{{ _('Attempted on {date}.').format(date=latest_summary.taken_at.strftime('%d %b %Y')) }}</p>
  {% else %}
  <div class="alert alert-secondary" role="alert">
    {{ _('Complete a mock exam in the learner app to see your progress here.') }}
  </div>
  {% endif %}
</section>
{% endblock %}<|MERGE_RESOLUTION|>--- conflicted
+++ resolved
@@ -109,22 +109,10 @@
               <button class="btn btn-outline-danger w-100 w-lg-auto" type="submit">{{ _('Cancel session') }}</button>
             </form>
             {% elif cancel_mode == 'needs_approval' %}
-<<<<<<< HEAD
             <form method="post" action="{{ url_for('student.cancel_appointment', appointment_id=appointment.id) }}">
               <button class="btn btn-outline-warning w-100 w-lg-auto" type="submit">{{ _('Request cancellation') }}</button>
               <div class="form-text text-start text-lg-end">{{ _('Within 24 hours, your coach must approve the request.') }}</div>
             </form>
-=======
-            <div class="card border-0 shadow-sm d-inline-block text-start w-auto request-action-card">
-              <div class="card-body p-3">
-                <p class="text-muted small mb-2">{{ _('Request cancellation') }}</p>
-                <form method="post" action="{{ url_for('student.cancel_appointment', appointment_id=appointment.id) }}" class="mb-0">
-                  <button class="btn btn-outline-warning btn-sm" type="submit">{{ _('Request cancellation') }}</button>
-                </form>
-                <div class="form-text mt-2">{{ _('Within 24 hours, your coach must approve the request.') }}</div>
-              </div>
-            </div>
->>>>>>> b23531ee
             {% elif cancel_mode == 'pending' %}
             <span class="badge bg-warning text-dark">{{ _('Awaiting coach approval') }}</span>
             {% else %}
