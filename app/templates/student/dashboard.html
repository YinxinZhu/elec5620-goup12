--- conflicted
+++ resolved
@@ -14,13 +14,8 @@
   <p class="text-muted small">{{ _('Sessions with coach {name}.').format(name=assigned_coach.name) }}</p>
   {% if available_slots %}
   {% set next_slot = available_slots[0] %}
-<<<<<<< HEAD
   <div class="card border-0 shadow-sm mb-4 d-inline-block w-auto">
     <div class="card-body p-3">
-=======
-  <div class="card border-0 shadow-sm mb-4">
-    <div class="card-body">
->>>>>>> 979e3edd
       <p class="text-muted small mb-2">{{ _('Next available session') }}</p>
       <h3 class="h6 mb-1">{{ next_slot.start_time.strftime('%d %b %Y %H:%M') }}</h3>
       <p class="text-muted small mb-0">{{ next_slot.duration_minutes }} {{ _('minutes') }} · {{ next_slot.location_text }}</p>
@@ -30,7 +25,6 @@
     </div>
   </div>
   {% if available_slots|length > 1 %}
-<<<<<<< HEAD
   <h3 class="h6 mb-3">{{ _('Other available times') }}</h3>
   <div class="d-flex flex-wrap gap-3">
     {% for slot in available_slots[1:] %}
@@ -42,24 +36,6 @@
           <button class="btn btn-outline-primary btn-sm" type="submit">{{ _('Book') }}</button>
         </form>
       </div>
-=======
-  <div class="card border-0 shadow-sm">
-    <div class="card-body">
-      <h3 class="h6 mb-3">{{ _('Other available times') }}</h3>
-      <ul class="list-unstyled mb-0">
-        {% for slot in available_slots[1:] %}
-        <li class="py-3 border-top">
-          <div>
-            <strong>{{ slot.start_time.strftime('%d %b %Y %H:%M') }}</strong>
-            <div class="text-muted small">{{ slot.duration_minutes }} {{ _('minutes') }} · {{ slot.location_text }}</div>
-          </div>
-          <form method="post" action="{{ url_for('student.book_slot', slot_id=slot.id) }}" class="mt-2">
-            <button class="btn btn-outline-primary btn-sm" type="submit">{{ _('Book') }}</button>
-          </form>
-        </li>
-        {% endfor %}
-      </ul>
->>>>>>> 979e3edd
     </div>
   </div>
   {% endif %}
@@ -123,7 +99,6 @@
           <div class="w-100 w-lg-auto text-lg-end">
             <p class="text-muted small mb-2">{{ entry.status_label }}</p>
             {% if cancel_mode == 'self_service' %}
-<<<<<<< HEAD
             <div class="card border-0 shadow-sm d-inline-block text-start w-auto">
               <div class="card-body p-3">
                 <p class="text-muted small mb-2">{{ _('Cancel session') }}</p>
@@ -142,16 +117,6 @@
                 <div class="form-text mt-2">{{ _('Within 24 hours, your coach must approve the request.') }}</div>
               </div>
             </div>
-=======
-            <form method="post" action="{{ url_for('student.cancel_appointment', appointment_id=appointment.id) }}">
-              <button class="btn btn-outline-danger w-100 w-lg-auto" type="submit">{{ _('Cancel session') }}</button>
-            </form>
-            {% elif cancel_mode == 'needs_approval' %}
-            <form method="post" action="{{ url_for('student.cancel_appointment', appointment_id=appointment.id) }}">
-              <button class="btn btn-outline-warning w-100 w-lg-auto" type="submit">{{ _('Request cancellation') }}</button>
-              <div class="form-text text-start text-lg-end">{{ _('Within 24 hours, your coach must approve the request.') }}</div>
-            </form>
->>>>>>> 979e3edd
             {% elif cancel_mode == 'pending' %}
             <div class="card border-0 shadow-sm d-inline-block text-start w-auto">
               <div class="card-body p-3">
