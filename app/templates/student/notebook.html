--- conflicted
+++ resolved
@@ -3,187 +3,187 @@
 
 {% block content %}
 <div class="d-flex flex-column flex-md-row align-items-md-center justify-content-between gap-3 mb-4">
-  <div>
-    <h1 class="h3 mb-1">{{ _('Wrong answer notebook') }}</h1>
-    <p class="text-muted mb-0">{{ _('Revisit the questions you missed and plan targeted revisions.') }}</p>
-  </div>
+    <div>
+        <h1 class="h3 mb-1">{{ _('Wrong answer notebook') }}</h1>
+        <p class="text-muted mb-0">{{ _('Revisit the questions you missed and plan targeted revisions.') }}</p>
+    </div>
 </div>
 
 {% if available_states %}
 <form method="get" class="row gy-2 gx-3 align-items-end mb-4">
-  <div class="col-sm-4 col-lg-3">
-    <label for="state" class="form-label">{{ _('State / Territory') }}</label>
-    <select id="state" name="state" class="form-select" onchange="this.form.submit()">
-      {% for state_code in available_states %}
-      <option value="{{ state_code }}" {% if state_code == selected_state %}selected{% endif %}>{{ state_code }}</option>
-      {% endfor %}
-    </select>
-  </div>
+    <div class="col-sm-4 col-lg-3">
+        <label for="state" class="form-label">{{ _('State / Territory') }}</label>
+        <select id="state" name="state" class="form-select" onchange="this.form.submit()">
+            {% for state_code in available_states %}
+            <option value="{{ state_code }}" {% if state_code == selected_state %}selected{% endif %}>{{ state_code }}</option>
+            {% endfor %}
+        </select>
+    </div>
 </form>
 {% endif %}
 
 {% if not selected_state %}
 <div class="alert alert-info" role="alert">{{ _('Select a state to review your notebook.') }}</div>
 {% else %}
-  <div class="card mb-4">
+
+<!-- Overview -->
+<div class="card mb-4">
     <div class="card-body">
-      <h2 class="h5 mb-3">{{ _('Overview') }}</h2>
-      {% if entries %}
-      <p class="text-muted mb-1">{{ _('You have logged %(count)s wrong attempts in this state.', count=total_wrong) }}</p>
-      {% else %}
-      <p class="text-muted mb-1">{{ _('No wrong answers recorded for this state yet.') }}</p>
-      {% endif %}
-      <p class="text-muted mb-0">{{ _('Starred questions saved') }}: {{ starred_entries|length }}</p>
+        <h2 class="h5 mb-3">{{ _('Overview') }}</h2>
+        {% if entries %}
+        <p class="text-muted mb-1">
+            {{ _('You have logged %(count)s wrong attempts in this state.', count=total_wrong) }}
+        </p>
+        {% else %}
+        <p class="text-muted mb-1">
+            {{ _('No wrong answers recorded for this state yet.') }}
+        </p>
+        {% endif %}
+        <p class="text-muted mb-0">{{ _('Starred questions saved') }}: {{ starred_entries|length }}</p>
     </div>
-  </div>
+</div>
 
-<<<<<<< HEAD
-  <div class="row g-4">
+<div class="row g-4">
+
+    <!-- Wrong answers -->
     <div class="col-12">
-      <h2 class="h5 mb-3">{{ _('Wrong answers') }}</h2>
-      {% if entries %}
-      <div class="accordion" id="wrongNotebook">
-        {% for entry in entries %}
-        <div class="accordion-item">
-          <h2 class="accordion-header" id="wrongHeading{{ loop.index }}">
-            <button
-              class="accordion-button {% if not loop.first %}collapsed{% endif %}"
-              type="button"
-              data-bs-toggle="collapse"
-              data-bs-target="#wrongCollapse{{ loop.index }}"
-              aria-expanded="{{ 'true' if loop.first else 'false' }}"
-              aria-controls="wrongCollapse{{ loop.index }}"
-            >
-              {{ entry.question.qid }} · {{ entry.question.prompt|striptags|truncate(120) }}
-            </button>
-          </h2>
-          <div
-            id="wrongCollapse{{ loop.index }}"
-            class="accordion-collapse collapse {% if loop.first %}show{% endif %}"
-            aria-labelledby="wrongHeading{{ loop.index }}"
-            data-bs-parent="#wrongNotebook"
-          >
-            <div class="accordion-body">
-              <p class="text-muted small mb-2">{{ _('Topic') }}: {{ entry.question.topic }}</p>
-              <p class="text-muted small mb-3">
-                {{ _('Wrong attempts') }}: {{ entry.wrong_count }} · {{ _('Last wrong at') }}:
-                {{ entry.last_wrong_at.strftime('%Y-%m-%d %H:%M') if entry.last_wrong_at else _('Never') }}
-              </p>
-              <ul class="list-unstyled mb-3 options-list">
-                <li {% if entry.question.correct_option == 'A' %}class="correct"{% endif %}><strong>A.</strong> {{ entry.question.option_a }}</li>
-                <li {% if entry.question.correct_option == 'B' %}class="correct"{% endif %}><strong>B.</strong> {{ entry.question.option_b }}</li>
-                <li {% if entry.question.correct_option == 'C' %}class="correct"{% endif %}><strong>C.</strong> {{ entry.question.option_c }}</li>
-                <li {% if entry.question.correct_option == 'D' %}class="correct"{% endif %}><strong>D.</strong> {{ entry.question.option_d }}</li>
-              </ul>
-              <div class="alert alert-info py-2 mb-3">{{ _('Correct answer') }}: {{ entry.question.correct_option }}</div>
-              {% if entry.question.explanation %}
-              <p class="text-muted small mb-3">{{ _('Explanation') }}: {{ entry.question.explanation }}</p>
-              {% endif %}
-              <div class="d-flex justify-content-end">
-                <form method="post" action="{{ url_for('student.remove_notebook_entry', question_id=entry.question.id) }}">
-                  <input type="hidden" name="state" value="{{ entry.state }}">
-                  <input type="hidden" name="next" value="{{ request.full_path or request.path }}">
-                  <button type="submit" class="btn btn-sm btn-outline-danger">{{ _('Remove from notebook') }}</button>
-                </form>
-              </div>
-            </div>
-          </div>
-        </div>
-        {% endfor %}
-=======
-  {% if entries %}
-  <div class="card">
-    <div class="card-body">
-      <h2 class="h5 mb-3">{{ _('Wrong answer list') }}</h2>
-      <div class="table-responsive">
-        <table class="table table-striped align-middle">
-          <thead>
-            <tr>
-              <th scope="col">{{ _('Question ID') }}</th>
-              <th scope="col">{{ _('Topic') }}</th>
-              <th scope="col">{{ _('Attempts') }}</th>
-              <th scope="col">{{ _('Last wrong at') }}</th>
-              <th scope="col">{{ _('Prompt excerpt') }}</th>
-              <th scope="col">{{ _('Actions') }}</th>
-            </tr>
-          </thead>
-          <tbody>
+        <h2 class="h5 mb-3">{{ _('Wrong answers') }}</h2>
+
+        {% if entries %}
+        <div class="accordion" id="wrongNotebook">
             {% for entry in entries %}
-            <tr>
-              <td>{{ entry.question.qid }}</td>
-              <td>{{ entry.question.topic }}</td>
-              <td>{{ entry.wrong_count }}</td>
-              <td>{{ entry.last_wrong_at.strftime('%Y-%m-%d %H:%M') if entry.last_wrong_at else _('Never') }}</td>
-              <td class="text-truncate" style="max-width: 380px;">{{ entry.question.prompt|striptags|truncate(160) }}</td>
-              <td>
-                <a class="btn btn-sm btn-outline-primary" href="{{ url_for('student.variant', question=entry.question.id) }}">
-                  {{ _('Variant') }}
-                </a>
-              </td>
-            </tr>
+            <div class="accordion-item">
+                <h2 class="accordion-header" id="wrongHeading{{ loop.index }}">
+                    <button
+                            class="accordion-button {% if not loop.first %}collapsed{% endif %}"
+                            type="button"
+                            data-bs-toggle="collapse"
+                            data-bs-target="#wrongCollapse{{ loop.index }}"
+                            aria-expanded="{{ 'true' if loop.first else 'false' }}"
+                            aria-controls="wrongCollapse{{ loop.index }}"
+                    >
+                        {{ entry.question.qid }} · {{ entry.question.prompt|striptags|truncate(120) }}
+                    </button>
+                </h2>
+
+                <div id="wrongCollapse{{ loop.index }}"
+                     class="accordion-collapse collapse {% if loop.first %}show{% endif %}"
+                     aria-labelledby="wrongHeading{{ loop.index }}"
+                     data-bs-parent="#wrongNotebook">
+
+                    <div class="accordion-body">
+                        <p class="text-muted small mb-2">{{ _('Topic') }}: {{ entry.question.topic }}</p>
+                        <p class="text-muted small mb-3">
+                            {{ _('Wrong attempts') }}: {{ entry.wrong_count }} ·
+                            {{ _('Last wrong at') }}:
+                            {{ entry.last_wrong_at.strftime('%Y-%m-%d %H:%M') if entry.last_wrong_at else _('Never') }}
+                        </p>
+
+                        <ul class="list-unstyled mb-3 options-list">
+                            <li {% if entry.question.correct_option == 'A' %}class="correct"{% endif %}><strong>A.</strong> {{ entry.question.option_a }}</li>
+                            <li {% if entry.question.correct_option == 'B' %}class="correct"{% endif %}><strong>B.</strong> {{ entry.question.option_b }}</li>
+                            <li {% if entry.question.correct_option == 'C' %}class="correct"{% endif %}><strong>C.</strong> {{ entry.question.option_c }}</li>
+                            <li {% if entry.question.correct_option == 'D' %}class="correct"{% endif %}><strong>D.</strong> {{ entry.question.option_d }}</li>
+                        </ul>
+
+                        <div class="alert alert-info py-2 mb-3">
+                            {{ _('Correct answer') }}: {{ entry.question.correct_option }}
+                        </div>
+
+                        {% if entry.question.explanation %}
+                        <p class="text-muted small mb-3">
+                            {{ _('Explanation') }}: {{ entry.question.explanation }}
+                        </p>
+                        {% endif %}
+
+                        <div class="d-flex justify-content-end gap-2">
+                            <!-- Variant -->
+                            <a class="btn btn-sm btn-outline-primary"
+                               href="{{ url_for('student.variant', question=entry.question.id) }}">
+                                {{ _('Variant') }}
+                            </a>
+
+                            <!-- Remove (direct delete) -->
+                            <form method="post"
+                                  action="{{ url_for('student.remove_notebook_entry', question_id=entry.question.id) }}"
+                                  onsubmit="return confirm('{{ _('Remove this item from the notebook?') }}');">
+                                <input type="hidden" name="state" value="{{ entry.state }}">
+                                <input type="hidden" name="next" value="{{ request.full_path or request.path }}">
+                                <button type="submit" class="btn btn-sm btn-outline-danger">
+                                    {{ _('Remove') }}
+                                </button>
+                            </form>
+                        </div>
+                    </div> <!-- /accordion-body -->
+                </div>   <!-- /accordion-collapse -->
+            </div>     <!-- /accordion-item -->
             {% endfor %}
-          </tbody>
-        </table>
->>>>>>> 9cae5534
-      </div>
-      {% else %}
-      <div class="alert alert-success mb-0">{{ _('No wrong answers recorded for this state yet.') }}</div>
-      {% endif %}
-    </div>
+        </div>       <!-- /accordion -->
+        {% else %}
+        <div class="alert alert-success mb-0">{{ _('No wrong answers recorded for this state yet.') }}</div>
+        {% endif %}
+    </div> <!-- /col-12 -->
 
+    <!-- Starred questions -->
     <div class="col-12">
-      <h2 class="h5 mb-3">{{ _('Starred questions') }}</h2>
-      {% if starred_entries %}
-      <div class="accordion" id="starredNotebook">
-        {% for entry in starred_entries %}
-        <div class="accordion-item">
-          <h2 class="accordion-header" id="starHeading{{ loop.index }}">
-            <button
-              class="accordion-button {% if not loop.first %}collapsed{% endif %}"
-              type="button"
-              data-bs-toggle="collapse"
-              data-bs-target="#starCollapse{{ loop.index }}"
-              aria-expanded="{{ 'true' if loop.first else 'false' }}"
-              aria-controls="starCollapse{{ loop.index }}"
-            >
-              {{ entry.question.qid }} · {{ entry.question.prompt|striptags|truncate(120) }}
-            </button>
-          </h2>
-          <div
-            id="starCollapse{{ loop.index }}"
-            class="accordion-collapse collapse {% if loop.first %}show{% endif %}"
-            aria-labelledby="starHeading{{ loop.index }}"
-            data-bs-parent="#starredNotebook"
-          >
-            <div class="accordion-body">
-              <p class="text-muted small mb-2">{{ _('Topic') }}: {{ entry.question.topic }}</p>
-              <p class="text-muted small mb-3">{{ _('Starred at') }}: {{ entry.created_at.strftime('%Y-%m-%d %H:%M') }}</p>
-              <ul class="list-unstyled mb-3 options-list">
-                <li {% if entry.question.correct_option == 'A' %}class="correct"{% endif %}><strong>A.</strong> {{ entry.question.option_a }}</li>
-                <li {% if entry.question.correct_option == 'B' %}class="correct"{% endif %}><strong>B.</strong> {{ entry.question.option_b }}</li>
-                <li {% if entry.question.correct_option == 'C' %}class="correct"{% endif %}><strong>C.</strong> {{ entry.question.option_c }}</li>
-                <li {% if entry.question.correct_option == 'D' %}class="correct"{% endif %}><strong>D.</strong> {{ entry.question.option_d }}</li>
-              </ul>
-              <div class="alert alert-info py-2 mb-3">{{ _('Correct answer') }}: {{ entry.question.correct_option }}</div>
-              {% if entry.question.explanation %}
-              <p class="text-muted small mb-3">{{ _('Explanation') }}: {{ entry.question.explanation }}</p>
-              {% endif %}
-              <div class="d-flex justify-content-end">
-                <form method="post" action="{{ url_for('student.toggle_star', question_id=entry.question.id) }}">
-                  <input type="hidden" name="action" value="unstar">
-                  <input type="hidden" name="next" value="{{ request.full_path or request.path }}">
-                  <button type="submit" class="btn btn-sm btn-warning">⭐ {{ _('Remove from notebook') }}</button>
-                </form>
-              </div>
-            </div>
-          </div>
-        </div>
-        {% endfor %}
-      </div>
-      {% else %}
-      <div class="alert alert-info mb-0">{{ _('No starred questions yet.') }}</div>
-      {% endif %}
-    </div>
-  </div>
+        <h2 class="h5 mb-3">{{ _('Starred questions') }}</h2>
+        {% if starred_entries %}
+        <div class="accordion" id="starredNotebook">
+            {% for entry in starred_entries %}
+            <div class="accordion-item">
+                <h2 class="accordion-header" id="starHeading{{ loop.index }}">
+                    <button
+                            class="accordion-button {% if not loop.first %}collapsed{% endif %}"
+                            type="button"
+                            data-bs-toggle="collapse"
+                            data-bs-target="#starCollapse{{ loop.index }}"
+                            aria-expanded="{{ 'true' if loop.first else 'false' }}"
+                            aria-controls="starCollapse{{ loop.index }}"
+                    >
+                        {{ entry.question.qid }} · {{ entry.question.prompt|striptags|truncate(120) }}
+                    </button>
+                </h2>
+                <div id="starCollapse{{ loop.index }}"
+                     class="accordion-collapse collapse {% if loop.first %}show{% endif %}"
+                     aria-labelledby="starHeading{{ loop.index }}"
+                     data-bs-parent="#starredNotebook">
+                    <div class="accordion-body">
+                        <p class="text-muted small mb-2">{{ _('Topic') }}: {{ entry.question.topic }}</p>
+                        <p class="text-muted small mb-3">{{ _('Starred at') }}: {{ entry.created_at.strftime('%Y-%m-%d %H:%M') }}</p>
+
+                        <ul class="list-unstyled mb-3 options-list">
+                            <li {% if entry.question.correct_option == 'A' %}class="correct"{% endif %}><strong>A.</strong> {{ entry.question.option_a }}</li>
+                            <li {% if entry.question.correct_option == 'B' %}class="correct"{% endif %}><strong>B.</strong> {{ entry.question.option_b }}</li>
+                            <li {% if entry.question.correct_option == 'C' %}class="correct"{% endif %}><strong>C.</strong> {{ entry.question.option_c }}</li>
+                            <li {% if entry.question.correct_option == 'D' %}class="correct"{% endif %}><strong>D.</strong> {{ entry.question.option_d }}</li>
+                        </ul>
+
+                        <div class="alert alert-info py-2 mb-3">
+                            {{ _('Correct answer') }}: {{ entry.question.correct_option }}
+                        </div>
+
+                        {% if entry.question.explanation %}
+                        <p class="text-muted small mb-3">{{ _('Explanation') }}: {{ entry.question.explanation }}</p>
+                        {% endif %}
+
+                        <div class="d-flex justify-content-end">
+                            <form method="post" action="{{ url_for('student.toggle_star', question_id=entry.question.id) }}">
+                                <input type="hidden" name="action" value="unstar">
+                                <input type="hidden" name="next" value="{{ request.full_path or request.path }}">
+                                <button type="submit" class="btn btn-sm btn-warning">⭐ {{ _('Unstar') }}</button>
+                            </form>
+                        </div>
+                    </div> <!-- /accordion-body -->
+                </div>   <!-- /accordion-collapse -->
+            </div>     <!-- /accordion-item -->
+            {% endfor %}
+        </div>       <!-- /accordion -->
+        {% else %}
+        <div class="alert alert-info mb-0">{{ _('No starred questions yet.') }}</div>
+        {% endif %}
+    </div> <!-- /col-12 -->
+
+</div> <!-- /row -->
+
 {% endif %}
 {% endblock %}