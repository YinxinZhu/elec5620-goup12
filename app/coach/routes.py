from __future__ import annotations

from datetime import datetime
from typing import Iterable

from flask import (
    Blueprint,
    flash,
    redirect,
    render_template,
    request,
    url_for,
)
from flask_login import current_user, login_required, login_user, logout_user
<<<<<<< HEAD
from sqlalchemy import func
=======
>>>>>>> 06a6c25f
from sqlalchemy.exc import IntegrityError
from urllib.parse import urljoin, urlparse

from .. import db
from ..models import Admin, Appointment, AvailabilitySlot, Coach, MockExamSummary, Student

coach_bp = Blueprint("coach", __name__, url_prefix="/coach")

STATE_CHOICES: list[str] = [
    "ACT",
    "NSW",
    "NT",
    "QLD",
    "SA",
    "TAS",
    "VIC",
    "WA",
]


def _parse_vehicle_types(values: Iterable[str]) -> str:
    allowed = {"AT", "MT"}
    cleaned = {v for v in (value.strip().upper() for value in values) if v in allowed}
    return ",".join(sorted(cleaned))


def _require_admin_access():
    if not current_user.is_admin:
        flash("Only administrators may access personnel management.", "danger")
        return redirect(url_for("coach.dashboard"))
    return None

def _is_safe_redirect_target(target: str | None) -> bool:
    if not target:
        return False
    host_url = request.host_url
    redirect_url = urljoin(host_url, target)
    host_parts = urlparse(host_url)
    redirect_parts = urlparse(redirect_url)
    return host_parts.scheme == redirect_parts.scheme and host_parts.netloc == redirect_parts.netloc


@coach_bp.route("/login", methods=["GET", "POST"])
def login():
    if request.method == "POST":
        mobile_number = (request.form.get("mobile_number") or "").strip()
        password = request.form.get("password", "")
        coach = Coach.query.filter(Coach.mobile_number == mobile_number).first()
        if coach and coach.check_password(password):
            login_user(coach)
            flash("Welcome back!", "success")
            next_url = request.args.get("next")
            if not _is_safe_redirect_target(next_url):
                next_url = None
            return redirect(next_url or url_for("coach.dashboard"))
        flash("Invalid mobile number or password", "danger")
    return render_template("coach/login.html")


@coach_bp.route("/logout")
@login_required
def logout():
    logout_user()
    flash("You have been logged out.", "info")
    return redirect(url_for("coach.login"))


@coach_bp.route("/dashboard")
@login_required
def dashboard():
    slot_query = AvailabilitySlot.query.filter(
        AvailabilitySlot.start_time >= datetime.utcnow()
    ).order_by(AvailabilitySlot.start_time.asc())
    if current_user.is_admin:
        upcoming_slots = slot_query.limit(5).all()
        student_count = Student.query.count()
        pending_bookings = (
            Appointment.query.filter(Appointment.status == "booked").count()
        )
    else:
        upcoming_slots = (
            slot_query.filter(AvailabilitySlot.coach_id == current_user.id)
            .limit(5)
            .all()
        )
        student_count = Student.query.filter_by(
            assigned_coach_id=current_user.id
        ).count()
        pending_bookings = (
            Appointment.query.join(AvailabilitySlot)
            .filter(AvailabilitySlot.coach_id == current_user.id)
            .filter(Appointment.status == "booked")
            .count()
        )
    return render_template(
        "coach/dashboard.html",
        upcoming_slots=upcoming_slots,
        student_count=student_count,
        pending_bookings=pending_bookings,
    )


@coach_bp.route("/profile", methods=["GET", "POST"])
@login_required
def profile():
    if request.method == "POST":
        current_user.name = request.form.get("name", current_user.name)
        submitted_mobile = (request.form.get("mobile_number") or "").strip()
        if not submitted_mobile:
            flash("Mobile number is required.", "warning")
            return render_template("coach/profile.html", state_choices=STATE_CHOICES)
        current_user.mobile_number = submitted_mobile
        current_user.city = request.form.get("city", current_user.city)
        state_choice = (request.form.get("state") or "").strip().upper()
        if state_choice not in STATE_CHOICES:
            flash("Please choose a valid state or territory.", "warning")
            return render_template("coach/profile.html", state_choices=STATE_CHOICES)
        current_user.state = state_choice
        vehicle_inputs = request.form.getlist("vehicle_types")
        types = _parse_vehicle_types(vehicle_inputs)
        if not types:
            flash("Please select at least one vehicle type (AT/MT).", "warning")
            return render_template("coach/profile.html", state_choices=STATE_CHOICES)
        current_user.vehicle_types = types
        current_user.bio = request.form.get("bio", current_user.bio)
        db.session.commit()
        flash("Profile updated successfully", "success")
        return redirect(url_for("coach.profile"))
    return render_template("coach/profile.html", state_choices=STATE_CHOICES)


@coach_bp.route("/students")
@login_required
def students():
    if current_user.is_admin:
        students = Student.query.order_by(Student.name.asc()).all()
    else:
        students = (
            Student.query.filter_by(assigned_coach_id=current_user.id)
            .order_by(Student.name.asc())
            .all()
        )
    summaries = {
        student.id: {
            "attempts": len(student.mock_exam_summaries),
            "last_score": student.mock_exam_summaries[-1].score
            if student.mock_exam_summaries
            else None,
        }
        for student in students
    }
    coach_lookup = {}
    if current_user.is_admin:
        coach_lookup = {coach.id: coach for coach in Coach.query.order_by(Coach.name).all()}
    return render_template(
        "coach/students.html",
        students=students,
        summaries=summaries,
        coach_lookup=coach_lookup,
    )


@coach_bp.route("/slots", methods=["GET", "POST"])
@login_required
def slots():
    if request.method == "POST":
        if current_user.is_admin:
            try:
                selected_coach_id = int(request.form.get("coach_id", ""))
            except (TypeError, ValueError):
                flash("Please choose a coach for the new slot.", "warning")
                return redirect(url_for("coach.slots"))
            if not db.session.get(Coach, selected_coach_id):
                flash("Selected coach could not be found.", "danger")
                return redirect(url_for("coach.slots"))
        else:
            selected_coach_id = current_user.id
        try:
            start_time = datetime.fromisoformat(request.form["start_time"])  # type: ignore[arg-type]
        except (KeyError, ValueError):
            flash("Invalid start time format", "danger")
            return redirect(url_for("coach.slots"))
        duration = int(request.form.get("duration", 30))
        if duration not in {30, 60}:
            flash("Duration must be either 30 or 60 minutes.", "warning")
            return redirect(url_for("coach.slots"))
        location_text = request.form.get("location", "").strip()
        if not location_text:
            flash("Location is required", "warning")
            return redirect(url_for("coach.slots"))
        slot = AvailabilitySlot(
            coach_id=selected_coach_id,
            start_time=start_time,
            duration_minutes=duration,
            location_text=location_text,
        )
        db.session.add(slot)
        try:
            db.session.commit()
            flash("Slot created", "success")
        except Exception as exc:  # broad to catch unique constraint
            db.session.rollback()
            flash("Unable to create slot: duplicate or invalid data", "danger")
        return redirect(url_for("coach.slots"))

    slot_query = AvailabilitySlot.query.order_by(AvailabilitySlot.start_time.asc())
    if not current_user.is_admin:
        slot_query = slot_query.filter_by(coach_id=current_user.id)
    slots = slot_query.all()
    coach_choices = []
    if current_user.is_admin:
        coach_choices = Coach.query.order_by(Coach.name.asc()).all()
    return render_template("coach/slots.html", slots=slots, coach_choices=coach_choices)


@coach_bp.route("/slots/<int:slot_id>/delete", methods=["POST"])
@login_required
def delete_slot(slot_id: int):
    slot_query = AvailabilitySlot.query.filter_by(id=slot_id)
    if not current_user.is_admin:
        slot_query = slot_query.filter_by(coach_id=current_user.id)
    slot = slot_query.first_or_404()
    if slot.appointment and slot.appointment.status == "booked":
        flash("Cannot delete a slot with an active booking.", "danger")
        return redirect(url_for("coach.slots"))
    db.session.delete(slot)
    db.session.commit()
    flash("Slot removed", "info")
    return redirect(url_for("coach.slots"))


@coach_bp.route("/appointments")
@login_required
def appointments():
    appointment_query = Appointment.query.join(AvailabilitySlot).order_by(
        AvailabilitySlot.start_time.desc()
    )
    if not current_user.is_admin:
        appointment_query = appointment_query.filter(
            AvailabilitySlot.coach_id == current_user.id
        )
    appointments = appointment_query.all()
    coach_lookup = {}
    if current_user.is_admin:
        coach_lookup = {coach.id: coach for coach in Coach.query.order_by(Coach.name).all()}
    return render_template(
        "coach/appointments.html",
        appointments=appointments,
        coach_lookup=coach_lookup,
    )


@coach_bp.route("/appointments/<int:appointment_id>/status", methods=["POST"])
@login_required
def update_appointment_status(appointment_id: int):
    appointment_query = Appointment.query.join(AvailabilitySlot)
    if not current_user.is_admin:
        appointment_query = appointment_query.filter(
            AvailabilitySlot.coach_id == current_user.id
        )
    appointment = (
        appointment_query.filter(Appointment.id == appointment_id).first_or_404()
    )
    status = request.form.get("status")
    if status not in {"booked", "cancelled", "completed"}:
        flash("Invalid status", "danger")
        return redirect(url_for("coach.appointments"))
    appointment.status = status
    if status == "cancelled":
        appointment.slot.status = "available"
    elif status == "completed":
        appointment.slot.status = "unavailable"
    db.session.commit()
    flash("Appointment updated", "success")
    return redirect(url_for("coach.appointments"))


@coach_bp.route("/personnel", methods=["GET", "POST"])
@login_required
def personnel():
    redirect_response = _require_admin_access()
    if redirect_response:
        return redirect_response

    if request.method == "POST":
        form_type = request.form.get("form_type")
        if form_type == "create":
            _handle_account_creation()
        elif form_type == "update_password":
            _handle_password_update()
        else:
            flash("Unknown action requested.", "danger")
        return redirect(url_for("coach.personnel"))

    coaches = Coach.query.order_by(Coach.name.asc()).all()
    students = Student.query.order_by(Student.name.asc()).all()
    return render_template(
        "coach/personnel.html",
        coaches=coaches,
        students=students,
        coach_choices=coaches,
        state_choices=STATE_CHOICES,
    )


def _handle_account_creation() -> None:
    role = (request.form.get("role") or "").strip().lower()
    if role not in {"coach", "student", "admin"}:
        flash("Please choose a valid account type.", "warning")
        return

    if role in {"coach", "admin"}:
        name = (request.form.get("name") or "").strip()
        email = (request.form.get("email") or "").strip().lower()
        password = request.form.get("password") or ""
<<<<<<< HEAD
        phone = (request.form.get("phone") or "").strip()
=======
        mobile_number = (request.form.get("mobile_number") or "").strip()
>>>>>>> 06a6c25f
        city = (request.form.get("city") or "").strip()
        state = (request.form.get("state") or "").strip().upper()
        if state not in STATE_CHOICES:
            flash("Please choose a valid state or territory.", "warning")
            return
        vehicle_types = _parse_vehicle_types(request.form.getlist("vehicle_types"))

<<<<<<< HEAD
        if not all([name, email, password, phone, city, state, vehicle_types]):
            flash("All coach/admin fields are required, including vehicle types.", "warning")
=======
        if not all(
            [name, email, password, mobile_number, city, state, vehicle_types]
        ):
            flash(
                "All coach/admin fields are required, including a mobile number.",
                "warning",
            )
>>>>>>> 06a6c25f
            return

        coach = Coach(
            name=name,
            email=email,
<<<<<<< HEAD
            phone=phone,
=======
            mobile_number=mobile_number,
>>>>>>> 06a6c25f
            city=city,
            state=state,
            vehicle_types=vehicle_types,
        )
        coach.set_password(password)
        db.session.add(coach)

        try:
            db.session.flush()
        except IntegrityError:
            db.session.rollback()
<<<<<<< HEAD
            flash("Email already exists for another coach account.", "danger")
=======
            flash(
                "Unable to create account: duplicate email or mobile number.",
                "danger",
            )
>>>>>>> 06a6c25f
            return

        if role == "admin":
            db.session.add(Admin(id=coach.id))

        try:
            db.session.commit()
        except IntegrityError:
            db.session.rollback()
            flash("Unable to create account due to duplicate information.", "danger")
            return

        flash("Account created successfully.", "success")
        return

    # Student creation
    name = (request.form.get("name") or "").strip()
    email = (request.form.get("email") or "").strip().lower()
    password = request.form.get("password") or ""
    mobile_number = (request.form.get("mobile_number") or "").strip()
    state = (request.form.get("state") or "").strip().upper()
    if state not in STATE_CHOICES:
        flash("Please choose a valid state or territory.", "warning")
        return
    assigned_coach_raw = request.form.get("assigned_coach_id")
    assigned_coach = None
    if assigned_coach_raw:
        try:
            assigned_coach = db.session.get(Coach, int(assigned_coach_raw))
        except (TypeError, ValueError):
            assigned_coach = None

    if not all([name, email, password, mobile_number, state]):
        flash("All student fields are required.", "warning")
        return

    student = Student(
        name=name,
        email=email,
        mobile_number=mobile_number,
        state=state,
        preferred_language="ENGLISH",
    )
    if assigned_coach:
        student.coach = assigned_coach
    student.set_password(password)
    db.session.add(student)

    try:
        db.session.commit()
    except IntegrityError:
        db.session.rollback()
        flash("Unable to create student: duplicate email or mobile number.", "danger")
        return

    flash("Account created successfully.", "success")


def _handle_password_update() -> None:
    account_type = (request.form.get("account_type") or "").strip().lower()
    account_id = request.form.get("account_id")
    new_password = request.form.get("new_password") or ""

    if account_type not in {"coach", "student", "admin"}:
        flash("Unsupported account type for password update.", "danger")
        return

    try:
        identity = int(account_id)
    except (TypeError, ValueError):
        flash("Invalid account identifier.", "danger")
        return

    if len(new_password) < 6:
        flash("Please supply a password of at least 6 characters.", "warning")
        return

    if account_type == "student":
        entity = db.session.get(Student, identity)
        if not entity:
            flash("Student account not found.", "danger")
            return
        entity.set_password(new_password)
    else:
        coach = db.session.get(Coach, identity)
        if not coach:
            flash("Coach account not found.", "danger")
            return
        if account_type == "admin" and not coach.is_admin:
            flash("Selected account is not an administrator.", "danger")
            return
        coach.set_password(new_password)

    db.session.commit()
    flash("Password updated successfully.", "success")<|MERGE_RESOLUTION|>--- conflicted
+++ resolved
@@ -12,10 +12,7 @@
     url_for,
 )
 from flask_login import current_user, login_required, login_user, logout_user
-<<<<<<< HEAD
 from sqlalchemy import func
-=======
->>>>>>> 06a6c25f
 from sqlalchemy.exc import IntegrityError
 from urllib.parse import urljoin, urlparse
 
@@ -331,11 +328,7 @@
         name = (request.form.get("name") or "").strip()
         email = (request.form.get("email") or "").strip().lower()
         password = request.form.get("password") or ""
-<<<<<<< HEAD
         phone = (request.form.get("phone") or "").strip()
-=======
-        mobile_number = (request.form.get("mobile_number") or "").strip()
->>>>>>> 06a6c25f
         city = (request.form.get("city") or "").strip()
         state = (request.form.get("state") or "").strip().upper()
         if state not in STATE_CHOICES:
@@ -343,28 +336,14 @@
             return
         vehicle_types = _parse_vehicle_types(request.form.getlist("vehicle_types"))
 
-<<<<<<< HEAD
         if not all([name, email, password, phone, city, state, vehicle_types]):
             flash("All coach/admin fields are required, including vehicle types.", "warning")
-=======
-        if not all(
-            [name, email, password, mobile_number, city, state, vehicle_types]
-        ):
-            flash(
-                "All coach/admin fields are required, including a mobile number.",
-                "warning",
-            )
->>>>>>> 06a6c25f
             return
 
         coach = Coach(
             name=name,
             email=email,
-<<<<<<< HEAD
             phone=phone,
-=======
-            mobile_number=mobile_number,
->>>>>>> 06a6c25f
             city=city,
             state=state,
             vehicle_types=vehicle_types,
@@ -376,14 +355,7 @@
             db.session.flush()
         except IntegrityError:
             db.session.rollback()
-<<<<<<< HEAD
             flash("Email already exists for another coach account.", "danger")
-=======
-            flash(
-                "Unable to create account: duplicate email or mobile number.",
-                "danger",
-            )
->>>>>>> 06a6c25f
             return
 
         if role == "admin":
