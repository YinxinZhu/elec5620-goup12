--- conflicted
+++ resolved
@@ -82,7 +82,6 @@
 @coach_bp.route("/login", methods=["GET", "POST"])
 def login():
     if request.method == "POST":
-<<<<<<< HEAD
         mobile_number = (request.form.get("mobile_number") or "").strip()
         password = request.form.get("password", "")
         next_url = request.args.get("next")
@@ -93,20 +92,10 @@
         if mobile_number:
             coach = Coach.query.filter(Coach.mobile_number == mobile_number).first()
 
-=======
-        mobile = _normalize_mobile(request.form.get("mobile", ""))
-        password = request.form.get("password", "")
-        if not mobile or not password:
-            flash("Mobile number and password are required.", "danger")
-            return render_template("coach/login.html")
-
-        coach = Coach.query.filter(Coach.phone == mobile).first()
->>>>>>> 5aa4071b
         if coach and coach.check_password(password):
             login_user(coach)
             flash("Welcome back!", "success")
             return redirect(next_url or url_for("coach.dashboard"))
-<<<<<<< HEAD
 
         student = None
         if mobile_number and coach is None:
@@ -187,10 +176,6 @@
     login_user(student)
     flash("Student account created successfully!", "success")
     return redirect(url_for("student.dashboard"))
-=======
-        flash("Invalid mobile number or password", "danger")
-    return render_template("coach/login.html")
->>>>>>> 5aa4071b
 
 
 @coach_bp.route("/logout")
@@ -241,20 +226,11 @@
 def profile():
     if request.method == "POST":
         current_user.name = request.form.get("name", current_user.name)
-<<<<<<< HEAD
         submitted_mobile = (request.form.get("mobile_number") or "").strip()
         if not submitted_mobile:
             flash("Mobile number is required.", "warning")
             return render_template("coach/profile.html", state_choices=STATE_CHOICES)
         current_user.mobile_number = submitted_mobile
-=======
-        phone_input = request.form.get("phone", "").strip()
-        normalized_phone = _normalize_mobile(phone_input)
-        if not normalized_phone:
-            flash("Please provide a valid mobile number.", "warning")
-            return render_template("coach/profile.html", state_choices=STATE_CHOICES)
-        current_user.phone = normalized_phone
->>>>>>> 5aa4071b
         current_user.city = request.form.get("city", current_user.city)
         state_choice = (request.form.get("state") or "").strip().upper()
         if state_choice not in STATE_CHOICES:
@@ -458,11 +434,7 @@
         name = (request.form.get("name") or "").strip()
         email = (request.form.get("email") or "").strip().lower()
         password = request.form.get("password") or ""
-<<<<<<< HEAD
         mobile_number = (request.form.get("mobile_number") or "").strip()
-=======
-        phone = _normalize_mobile(request.form.get("phone") or "")
->>>>>>> 5aa4071b
         city = (request.form.get("city") or "").strip()
         state = (request.form.get("state") or "").strip().upper()
         if state not in STATE_CHOICES:
@@ -470,7 +442,6 @@
             return
         vehicle_types = _parse_vehicle_types(request.form.getlist("vehicle_types"))
 
-<<<<<<< HEAD
         if not all(
             [name, email, password, mobile_number, city, state, vehicle_types]
         ):
@@ -478,10 +449,6 @@
                 "All coach/admin fields are required, including a mobile number.",
                 "warning",
             )
-=======
-        if not all([name, email, password, phone, city, state, vehicle_types]):
-            flash("All coach/admin fields are required, including mobile number and vehicle types.", "warning")
->>>>>>> 5aa4071b
             return
 
         coach = Coach(
@@ -499,14 +466,10 @@
             db.session.flush()
         except IntegrityError:
             db.session.rollback()
-<<<<<<< HEAD
             flash(
                 "Unable to create account: duplicate email or mobile number.",
                 "danger",
             )
-=======
-            flash("Email or mobile number already exists for another coach account.", "danger")
->>>>>>> 5aa4071b
             return
 
         if role == "admin":
