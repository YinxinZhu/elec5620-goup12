from __future__ import annotations

from datetime import datetime, timedelta

from flask_login import UserMixin
from sqlalchemy import CheckConstraint, UniqueConstraint, Enum
from werkzeug.security import check_password_hash, generate_password_hash

from . import db


class Coach(UserMixin, db.Model):
    __tablename__ = "coaches"

    id = db.Column(db.Integer, primary_key=True)
    email = db.Column(db.String(120), unique=True, nullable=False)
    password_hash = db.Column(db.String(255), nullable=False)
    name = db.Column(db.String(120), nullable=False)
    phone = db.Column(db.String(50), nullable=False)
    city = db.Column(db.String(100), nullable=False)
    state = db.Column(db.String(10), nullable=False)
    vehicle_types = db.Column(db.String(20), nullable=False)  # comma separated AT/MT
    bio = db.Column(db.Text)
    created_at = db.Column(db.DateTime, default=datetime.utcnow, nullable=False)
    updated_at = db.Column(
        db.DateTime, default=datetime.utcnow, onupdate=datetime.utcnow, nullable=False
    )

    slots = db.relationship("AvailabilitySlot", back_populates="coach", cascade="all, delete-orphan")
    students = db.relationship("Student", back_populates="coach")

    def set_password(self, password: str) -> None:
        self.password_hash = generate_password_hash(password)

    def check_password(self, password: str) -> bool:
        return check_password_hash(self.password_hash, password)

    def vehicle_type_list(self) -> list[str]:
        return [v.strip() for v in self.vehicle_types.split(",") if v.strip()]


class Student(db.Model):
    __tablename__ = "students"

    id = db.Column(db.Integer, primary_key=True)
    name = db.Column(db.String(120), nullable=False)
    email = db.Column(db.String(120), unique=True, nullable=False)
    state = db.Column(db.String(10), nullable=False)
    assigned_coach_id = db.Column(db.Integer, db.ForeignKey("coaches.id"))

    coach = db.relationship("Coach", back_populates="students")
    mock_exam_summaries = db.relationship(
        "MockExamSummary", back_populates="student", cascade="all, delete-orphan"
    )
    bookings = db.relationship("Appointment", back_populates="student")
<<<<<<< HEAD
    exam_sessions = db.relationship(
        "StudentExamSession", back_populates="student", cascade="all, delete-orphan"
    )
    question_attempts = db.relationship(
        "QuestionAttempt", back_populates="student", cascade="all, delete-orphan"
    )
    notebook_entries = db.relationship(
        "NotebookEntry", back_populates="student", cascade="all, delete-orphan"
    )
    state_progress = db.relationship(
        "StudentStateProgress", back_populates="student", cascade="all, delete-orphan"
    )
=======
    state_progress = db.relationship(
        "StudentStateProgress", back_populates="student", cascade="all, delete-orphan"
    )
    exam_sessions = db.relationship(
        "StudentExamSession", back_populates="student", cascade="all, delete-orphan"
    )
>>>>>>> 4be643b8


class MockExamSummary(db.Model):
    __tablename__ = "mock_exam_summaries"

    id = db.Column(db.Integer, primary_key=True)
    student_id = db.Column(db.Integer, db.ForeignKey("students.id"), nullable=False)
    state = db.Column(db.String(10))
    score = db.Column(db.Integer, nullable=False)
    taken_at = db.Column(db.DateTime, default=datetime.utcnow, nullable=False)

    student = db.relationship("Student", back_populates="mock_exam_summaries")


class ExamRule(db.Model):
    __tablename__ = "exam_rules"

    state = db.Column(db.String(10), primary_key=True)
    total_questions = db.Column(db.Integer, nullable=False)
    pass_mark = db.Column(db.Integer, nullable=False)
    time_limit_minutes = db.Column(db.Integer, nullable=False)


class Question(db.Model):
    __tablename__ = "questions"

    id = db.Column(db.Integer, primary_key=True)
    qid = db.Column(db.String(50), nullable=False)
    prompt = db.Column(db.Text, nullable=False)
    state_scope = db.Column(db.String(10), nullable=False, default="ALL")

    __table_args__ = (
        UniqueConstraint("qid", "state_scope", name="uq_question_qid_state"),
    )


class QuestionAttempt(db.Model):
    __tablename__ = "question_attempts"

    id = db.Column(db.Integer, primary_key=True)
    student_id = db.Column(db.Integer, db.ForeignKey("students.id"), nullable=False)
    question_id = db.Column(db.Integer, db.ForeignKey("questions.id"), nullable=False)
    state = db.Column(db.String(10), nullable=False)
    is_correct = db.Column(db.Boolean, nullable=False, default=False)
    attempted_at = db.Column(db.DateTime, default=datetime.utcnow, nullable=False)

    student = db.relationship("Student", back_populates="question_attempts")
    question = db.relationship("Question")


class NotebookEntry(db.Model):
    __tablename__ = "notebook_entries"

    id = db.Column(db.Integer, primary_key=True)
    student_id = db.Column(db.Integer, db.ForeignKey("students.id"), nullable=False)
    question_id = db.Column(db.Integer, db.ForeignKey("questions.id"), nullable=False)
    state = db.Column(db.String(10), nullable=False)
    wrong_count = db.Column(db.Integer, nullable=False, default=0)
    last_wrong_at = db.Column(db.DateTime)

    student = db.relationship("Student", back_populates="notebook_entries")
    question = db.relationship("Question")

    __table_args__ = (
        UniqueConstraint("student_id", "question_id", "state", name="uq_notebook_scope"),
    )


class StudentExamSession(db.Model):
    __tablename__ = "student_exam_sessions"

    id = db.Column(db.Integer, primary_key=True)
    student_id = db.Column(db.Integer, db.ForeignKey("students.id"), nullable=False)
    state = db.Column(db.String(10), nullable=False)
    status = db.Column(
        Enum("ongoing", "submitted", "abandoned", name="exam_session_status"),
        nullable=False,
        default="ongoing",
    )
    started_at = db.Column(db.DateTime, default=datetime.utcnow, nullable=False)
    finished_at = db.Column(db.DateTime)

    student = db.relationship("Student", back_populates="exam_sessions")


class StudentStateProgress(db.Model):
    __tablename__ = "student_state_progress"

    id = db.Column(db.Integer, primary_key=True)
    student_id = db.Column(db.Integer, db.ForeignKey("students.id"), nullable=False)
    state = db.Column(db.String(10), nullable=False)
    first_visited_at = db.Column(db.DateTime, default=datetime.utcnow, nullable=False)
    last_active_at = db.Column(db.DateTime, default=datetime.utcnow, nullable=False)

    student = db.relationship("Student", back_populates="state_progress")

    __table_args__ = (
        UniqueConstraint("student_id", "state", name="uq_progress_student_state"),
    )


class AvailabilitySlot(db.Model):
    __tablename__ = "availability_slots"

    id = db.Column(db.Integer, primary_key=True)
    coach_id = db.Column(db.Integer, db.ForeignKey("coaches.id"), nullable=False)
    start_time = db.Column(db.DateTime, nullable=False)
    duration_minutes = db.Column(db.Integer, nullable=False)
    location_text = db.Column(db.String(255), nullable=False)
    status = db.Column(
        Enum("available", "booked", "unavailable", name="slot_status"),
        default="available",
        nullable=False,
    )

    coach = db.relationship("Coach", back_populates="slots")
    appointment = db.relationship(
        "Appointment",
        back_populates="slot",
        uselist=False,
        cascade="all, delete-orphan",
    )

    __table_args__ = (
        CheckConstraint("duration_minutes IN (30, 60)", name="duration_limit"),
        UniqueConstraint("coach_id", "start_time", name="uq_coach_slot_start"),
    )

    @property
    def end_time(self) -> datetime:
        return self.start_time + timedelta(minutes=self.duration_minutes)


class Appointment(db.Model):
    __tablename__ = "appointments"

    id = db.Column(db.Integer, primary_key=True)
    slot_id = db.Column(db.Integer, db.ForeignKey("availability_slots.id"), nullable=False)
    student_id = db.Column(db.Integer, db.ForeignKey("students.id"), nullable=False)
    status = db.Column(
        Enum("booked", "cancelled", "completed", name="booking_status"),
        default="booked",
        nullable=False,
    )
    created_at = db.Column(db.DateTime, default=datetime.utcnow, nullable=False)
    updated_at = db.Column(
        db.DateTime, default=datetime.utcnow, onupdate=datetime.utcnow, nullable=False
    )

    slot = db.relationship("AvailabilitySlot", back_populates="appointment")
    student = db.relationship("Student", back_populates="bookings")


class ExamRule(db.Model):
    __tablename__ = "exam_rules"

    state = db.Column(db.String(10), primary_key=True)
    total_questions = db.Column(db.Integer, nullable=False)
    pass_mark = db.Column(db.Integer, nullable=False)
    time_limit_minutes = db.Column(db.Integer, nullable=False)


class Question(db.Model):
    __tablename__ = "questions"

    id = db.Column(db.Integer, primary_key=True)
    qid = db.Column(db.String(50), nullable=False)
    prompt = db.Column(db.Text, nullable=False)
    state_scope = db.Column(db.String(10), nullable=False, default="ALL")

    __table_args__ = (
        UniqueConstraint("qid", "state_scope", name="uq_question_qid_scope"),
    )


class StudentStateProgress(db.Model):
    __tablename__ = "student_state_progress"

    id = db.Column(db.Integer, primary_key=True)
    student_id = db.Column(db.Integer, db.ForeignKey("students.id"), nullable=False)
    state = db.Column(db.String(10), nullable=False)
    total_attempts = db.Column(db.Integer, nullable=False, default=0)
    best_score = db.Column(db.Integer)
    last_active_at = db.Column(db.DateTime, default=datetime.utcnow, nullable=False)

    student = db.relationship("Student", back_populates="state_progress")

    __table_args__ = (
        UniqueConstraint("student_id", "state", name="uq_progress_student_state"),
    )


class StudentExamSession(db.Model):
    __tablename__ = "student_exam_sessions"

    id = db.Column(db.Integer, primary_key=True)
    student_id = db.Column(db.Integer, db.ForeignKey("students.id"), nullable=False)
    state = db.Column(db.String(10), nullable=False)
    status = db.Column(
        Enum("ongoing", "submitted", "abandoned", name="exam_session_status"),
        nullable=False,
        default="ongoing",
    )
    started_at = db.Column(db.DateTime, default=datetime.utcnow, nullable=False)
    finished_at = db.Column(db.DateTime)

    student = db.relationship("Student", back_populates="exam_sessions")


__all__ = [
    "Coach",
    "Student",
    "MockExamSummary",
    "ExamRule",
    "Question",
    "QuestionAttempt",
    "NotebookEntry",
    "StudentExamSession",
    "StudentStateProgress",
    "AvailabilitySlot",
    "Appointment",
    "ExamRule",
    "Question",
    "StudentStateProgress",
    "StudentExamSession",
]<|MERGE_RESOLUTION|>--- conflicted
+++ resolved
@@ -53,7 +53,6 @@
         "MockExamSummary", back_populates="student", cascade="all, delete-orphan"
     )
     bookings = db.relationship("Appointment", back_populates="student")
-<<<<<<< HEAD
     exam_sessions = db.relationship(
         "StudentExamSession", back_populates="student", cascade="all, delete-orphan"
     )
@@ -66,14 +65,6 @@
     state_progress = db.relationship(
         "StudentStateProgress", back_populates="student", cascade="all, delete-orphan"
     )
-=======
-    state_progress = db.relationship(
-        "StudentStateProgress", back_populates="student", cascade="all, delete-orphan"
-    )
-    exam_sessions = db.relationship(
-        "StudentExamSession", back_populates="student", cascade="all, delete-orphan"
-    )
->>>>>>> 4be643b8
 
 
 class MockExamSummary(db.Model):
